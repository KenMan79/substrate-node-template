--- conflicted
+++ resolved
@@ -1,29 +1,16 @@
 //! Service and ServiceFactory implementation. Specialized wrapper over substrate service.
 
-<<<<<<< HEAD
-use node_template_runtime::{self, opaque::Block, RuntimeApi};
-use sc_client_api::{ExecutorProvider, RemoteBackend};
-use sc_consensus_aura::{ImportQueueParams, SlotProportion, StartAuraParams};
-=======
 use std::{sync::Arc, time::Duration};
 use sc_client_api::{ExecutorProvider, RemoteBackend};
 use node_template_runtime::{self, opaque::Block, RuntimeApi};
 use sc_service::{error::Error as ServiceError, Configuration, TaskManager};
->>>>>>> 64f5744e
 use sc_executor::native_executor_instance;
 pub use sc_executor::NativeExecutor;
 use sc_finality_grandpa::SharedVoterState;
 use sc_keystore::LocalKeystore;
 use sc_service::{error::Error as ServiceError, Configuration, TaskManager};
 use sc_telemetry::{Telemetry, TelemetryWorker};
-<<<<<<< HEAD
-use sp_consensus_aura::sr25519::AuthorityPair as AuraPair;
-use sp_inherents::InherentDataProviders;
-use std::sync::Arc;
-use std::time::Duration;
-=======
 use sp_consensus::SlotData;
->>>>>>> 64f5744e
 
 // Our native executor instance.
 native_executor_instance!(
@@ -37,35 +24,6 @@
 type FullBackend = sc_service::TFullBackend<Block>;
 type FullSelectChain = sc_consensus::LongestChain<FullBackend, Block>;
 
-<<<<<<< HEAD
-pub fn new_partial(
-	config: &Configuration,
-) -> Result<
-	sc_service::PartialComponents<
-		FullClient,
-		FullBackend,
-		FullSelectChain,
-		sp_consensus::DefaultImportQueue<Block, FullClient>,
-		sc_transaction_pool::FullPool<Block, FullClient>,
-		(
-			sc_consensus_aura::AuraBlockImport<
-				Block,
-				FullClient,
-				sc_finality_grandpa::GrandpaBlockImport<
-					FullBackend,
-					Block,
-					FullClient,
-					FullSelectChain,
-				>,
-				AuraPair,
-			>,
-			sc_finality_grandpa::LinkHalf<Block, FullClient, FullSelectChain>,
-			Option<Telemetry>,
-		),
-	>,
-	ServiceError,
-> {
-=======
 pub fn new_partial(config: &Configuration) -> Result<sc_service::PartialComponents<
 	FullClient, FullBackend, FullSelectChain,
 	sp_consensus::DefaultImportQueue<Block, FullClient>,
@@ -76,7 +34,6 @@
 		Option<Telemetry>,
 	)
 >, ServiceError> {
->>>>>>> 64f5744e
 	if config.keystore_remote.is_some() {
 		return Err(ServiceError::Other(format!(
 			"Remote Keystores are not supported."
@@ -123,22 +80,11 @@
 		telemetry.as_ref().map(|x| x.handle()),
 	)?;
 
-<<<<<<< HEAD
-	let aura_block_import = sc_consensus_aura::AuraBlockImport::<_, _, _, AuraPair>::new(
-		grandpa_block_import.clone(),
-		client.clone(),
-	);
-
-	let import_queue =
-		sc_consensus_aura::import_queue::<AuraPair, _, _, _, _, _>(ImportQueueParams {
-			block_import: aura_block_import.clone(),
-=======
 	let slot_duration = sc_consensus_aura::slot_duration(&*client)?.slot_duration();
 
 	let import_queue = sc_consensus_aura::import_queue::<AuraPair, _, _, _, _, _, _>(
 		ImportQueueParams {
 			block_import: grandpa_block_import.clone(),
->>>>>>> 64f5744e
 			justification_import: Some(Box::new(grandpa_block_import.clone())),
 			client: client.clone(),
 			create_inherent_data_providers: move |_, ()| async move {
@@ -153,14 +99,7 @@
 				Ok((timestamp, slot))
 			},
 			spawner: &task_manager.spawn_essential_handle(),
-<<<<<<< HEAD
-			can_author_with: sp_consensus::CanAuthorWithNativeVersion::new(
-				client.executor().clone(),
-			),
-			slot_duration: sc_consensus_aura::slot_duration(&*client)?,
-=======
 			can_author_with: sp_consensus::CanAuthorWithNativeVersion::new(client.executor().clone()),
->>>>>>> 64f5744e
 			registry: config.prometheus_registry(),
 			check_for_equivocation: Default::default(),
 			telemetry: telemetry.as_ref().map(|x| x.handle()),
@@ -257,23 +196,6 @@
 		})
 	};
 
-<<<<<<< HEAD
-	let _rpc_handlers = sc_service::spawn_tasks(sc_service::SpawnTasksParams {
-		network: network.clone(),
-		client: client.clone(),
-		keystore: keystore_container.sync_keystore(),
-		task_manager: &mut task_manager,
-		transaction_pool: transaction_pool.clone(),
-		rpc_extensions_builder,
-		on_demand: None,
-		remote_blockchain: None,
-		backend,
-		network_status_sinks,
-		system_rpc_tx,
-		config,
-		telemetry: telemetry.as_mut(),
-	})?;
-=======
 	let _rpc_handlers = sc_service::spawn_tasks(
 		sc_service::SpawnTasksParams {
 			network: network.clone(),
@@ -290,7 +212,6 @@
 			telemetry: telemetry.as_mut(),
 		},
 	)?;
->>>>>>> 64f5744e
 
 	if role.is_authority() {
 		let proposer_factory = sc_basic_authorship::ProposerFactory::new(
@@ -304,14 +225,10 @@
 		let can_author_with =
 			sp_consensus::CanAuthorWithNativeVersion::new(client.executor().clone());
 
-<<<<<<< HEAD
-		let aura = sc_consensus_aura::start_aura::<AuraPair, _, _, _, _, _, _, _, _, _>(
-=======
 		let slot_duration = sc_consensus_aura::slot_duration(&*client)?;
 		let raw_slot_duration = slot_duration.slot_duration();
 
 		let aura = sc_consensus_aura::start_aura::<AuraPair, _, _, _, _, _, _, _, _, _, _, _>(
->>>>>>> 64f5744e
 			StartAuraParams {
 				slot_duration,
 				client: client.clone(),
@@ -444,15 +361,10 @@
 
 	let slot_duration = sc_consensus_aura::slot_duration(&*client)?.slot_duration();
 
-<<<<<<< HEAD
-	let import_queue =
-		sc_consensus_aura::import_queue::<AuraPair, _, _, _, _, _>(ImportQueueParams {
-			block_import: aura_block_import.clone(),
-=======
-	let import_queue = sc_consensus_aura::import_queue::<AuraPair, _, _, _, _, _, _>(
+  let import_queue = sc_consensus_aura::import_queue::<AuraPair, _, _, _, _, _, _>(
 		ImportQueueParams {
 			block_import: grandpa_block_import.clone(),
->>>>>>> 64f5744e
+
 			justification_import: Some(Box::new(grandpa_block_import.clone())),
 			client: client.clone(),
 			create_inherent_data_providers: move |_, ()| async move {
