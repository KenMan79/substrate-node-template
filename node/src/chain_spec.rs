--- conflicted
+++ resolved
@@ -1,11 +1,6 @@
 use node_template_runtime::{
-<<<<<<< HEAD
-    AccountId, AuraConfig, BalancesConfig, GenesisConfig, GrandpaConfig, Signature,
-    SubstrateKittiesConfig, SudoConfig, SystemConfig, WASM_BINARY,
-=======
 	AccountId, AuraConfig, BalancesConfig, GenesisConfig, GrandpaConfig, Signature, SudoConfig,
 	SystemConfig, WASM_BINARY,
->>>>>>> e5366c11
 };
 use sc_service::ChainType;
 use sp_consensus_aura::sr25519::AuthorityId as AuraId;
@@ -21,9 +16,9 @@
 
 /// Generate a crypto pair from seed.
 pub fn get_from_seed<TPublic: Public>(seed: &str) -> <TPublic::Pair as Pair>::Public {
-    TPublic::Pair::from_string(&format!("//{}", seed), None)
-        .expect("static values are valid; qed")
-        .public()
+	TPublic::Pair::from_string(&format!("//{}", seed), None)
+		.expect("static values are valid; qed")
+		.public()
 }
 
 type AccountPublic = <Signature as Verify>::Signer;
@@ -31,63 +26,19 @@
 /// Generate an account ID from seed.
 pub fn get_account_id_from_seed<TPublic: Public>(seed: &str) -> AccountId
 where
-<<<<<<< HEAD
-    AccountPublic: From<<TPublic::Pair as Pair>::Public>,
-=======
 	AccountPublic: From<<TPublic::Pair as Pair>::Public>,
->>>>>>> e5366c11
 {
-    AccountPublic::from(get_from_seed::<TPublic>(seed)).into_account()
+	AccountPublic::from(get_from_seed::<TPublic>(seed)).into_account()
 }
 
 /// Generate an Aura authority key.
 pub fn authority_keys_from_seed(s: &str) -> (AuraId, GrandpaId) {
-<<<<<<< HEAD
-    (get_from_seed::<AuraId>(s), get_from_seed::<GrandpaId>(s))
-=======
 	(get_from_seed::<AuraId>(s), get_from_seed::<GrandpaId>(s))
->>>>>>> e5366c11
 }
 
 pub fn development_config() -> Result<ChainSpec, String> {
-    let wasm_binary = WASM_BINARY.ok_or_else(|| "Development wasm not available".to_string())?;
+	let wasm_binary = WASM_BINARY.ok_or_else(|| "Development wasm not available".to_string())?;
 
-<<<<<<< HEAD
-    Ok(ChainSpec::from_genesis(
-        // Name
-        "Development",
-        // ID
-        "dev",
-        ChainType::Development,
-        move || {
-            testnet_genesis(
-                wasm_binary,
-                // Initial PoA authorities
-                vec![authority_keys_from_seed("Alice")],
-                // Sudo account
-                get_account_id_from_seed::<sr25519::Public>("Alice"),
-                // Pre-funded accounts
-                vec![
-                    get_account_id_from_seed::<sr25519::Public>("Alice"),
-                    get_account_id_from_seed::<sr25519::Public>("Bob"),
-                    get_account_id_from_seed::<sr25519::Public>("Alice//stash"),
-                    get_account_id_from_seed::<sr25519::Public>("Bob//stash"),
-                ],
-                true,
-            )
-        },
-        // Bootnodes
-        vec![],
-        // Telemetry
-        None,
-        // Protocol ID
-        None,
-        // Properties
-        None,
-        // Extensions
-        None,
-    ))
-=======
 	Ok(ChainSpec::from_genesis(
 		// Name
 		"Development",
@@ -122,59 +73,11 @@
 		// Extensions
 		None,
 	))
->>>>>>> e5366c11
 }
 
 pub fn local_testnet_config() -> Result<ChainSpec, String> {
-    let wasm_binary = WASM_BINARY.ok_or_else(|| "Development wasm not available".to_string())?;
+	let wasm_binary = WASM_BINARY.ok_or_else(|| "Development wasm not available".to_string())?;
 
-<<<<<<< HEAD
-    Ok(ChainSpec::from_genesis(
-        // Name
-        "Local Testnet",
-        // ID
-        "local_testnet",
-        ChainType::Local,
-        move || {
-            testnet_genesis(
-                wasm_binary,
-                // Initial PoA authorities
-                vec![
-                    authority_keys_from_seed("Alice"),
-                    authority_keys_from_seed("Bob"),
-                ],
-                // Sudo account
-                get_account_id_from_seed::<sr25519::Public>("Alice"),
-                // Pre-funded accounts
-                vec![
-                    get_account_id_from_seed::<sr25519::Public>("Alice"),
-                    get_account_id_from_seed::<sr25519::Public>("Bob"),
-                    get_account_id_from_seed::<sr25519::Public>("Charlie"),
-                    get_account_id_from_seed::<sr25519::Public>("Dave"),
-                    get_account_id_from_seed::<sr25519::Public>("Eve"),
-                    get_account_id_from_seed::<sr25519::Public>("Ferdie"),
-                    get_account_id_from_seed::<sr25519::Public>("Alice//stash"),
-                    get_account_id_from_seed::<sr25519::Public>("Bob//stash"),
-                    get_account_id_from_seed::<sr25519::Public>("Charlie//stash"),
-                    get_account_id_from_seed::<sr25519::Public>("Dave//stash"),
-                    get_account_id_from_seed::<sr25519::Public>("Eve//stash"),
-                    get_account_id_from_seed::<sr25519::Public>("Ferdie//stash"),
-                ],
-                true,
-            )
-        },
-        // Bootnodes
-        vec![],
-        // Telemetry
-        None,
-        // Protocol ID
-        None,
-        // Properties
-        None,
-        // Extensions
-        None,
-    ))
-=======
 	Ok(ChainSpec::from_genesis(
 		// Name
 		"Local Testnet",
@@ -217,49 +120,16 @@
 		// Extensions
 		None,
 	))
->>>>>>> e5366c11
 }
 
 /// Configure initial storage state for FRAME modules.
 fn testnet_genesis(
-    wasm_binary: &[u8],
-    initial_authorities: Vec<(AuraId, GrandpaId)>,
-    root_key: AccountId,
-    endowed_accounts: Vec<AccountId>,
-    _enable_println: bool,
+	wasm_binary: &[u8],
+	initial_authorities: Vec<(AuraId, GrandpaId)>,
+	root_key: AccountId,
+	endowed_accounts: Vec<AccountId>,
+	_enable_println: bool,
 ) -> GenesisConfig {
-<<<<<<< HEAD
-    GenesisConfig {
-        frame_system: Some(SystemConfig {
-            // Add Wasm runtime to storage.
-            code: wasm_binary.to_vec(),
-            changes_trie_config: Default::default(),
-        }),
-        pallet_balances: Some(BalancesConfig {
-            // Configure endowed accounts with initial balance of 1 << 60.
-            balances: endowed_accounts
-                .iter()
-                .cloned()
-                .map(|k| (k, 1 << 60))
-                .collect(),
-        }),
-        pallet_aura: Some(AuraConfig {
-            authorities: initial_authorities.iter().map(|x| (x.0.clone())).collect(),
-        }),
-        pallet_grandpa: Some(GrandpaConfig {
-            authorities: initial_authorities
-                .iter()
-                .map(|x| (x.1.clone(), 1))
-                .collect(),
-        }),
-        pallet_sudo: Some(SudoConfig {
-            // Assign network admin rights.
-            key: root_key,
-        }),
-
-        pallet_kitties: Some(SubstrateKittiesConfig { kitties: vec![] }),
-    }
-=======
 	GenesisConfig {
 		system: SystemConfig {
 			// Add Wasm runtime to storage.
@@ -281,5 +151,4 @@
 			key: root_key,
 		},
 	}
->>>>>>> e5366c11
 }