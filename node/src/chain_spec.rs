use node_template_runtime::{
	AccountId, AuraConfig, BalancesConfig, GenesisConfig, GrandpaConfig, Signature, SudoConfig,
	SystemConfig, WASM_BINARY,
};
use sc_service::ChainType;
use sp_consensus_aura::sr25519::AuthorityId as AuraId;
use sp_core::{sr25519, Pair, Public};
use sp_finality_grandpa::AuthorityId as GrandpaId;
use sp_runtime::traits::{IdentifyAccount, Verify};

// The URL for the telemetry server.
// const STAGING_TELEMETRY_URL: &str = "wss://telemetry.polkadot.io/submit/";

/// Specialized `ChainSpec`. This is a specialization of the general Substrate ChainSpec type.
pub type ChainSpec = sc_service::GenericChainSpec<GenesisConfig>;

/// Generate a crypto pair from seed.
pub fn get_from_seed<TPublic: Public>(seed: &str) -> <TPublic::Pair as Pair>::Public {
	TPublic::Pair::from_string(&format!("//{}", seed), None)
		.expect("static values are valid; qed")
		.public()
}

type AccountPublic = <Signature as Verify>::Signer;

/// Generate an account ID from seed.
pub fn get_account_id_from_seed<TPublic: Public>(seed: &str) -> AccountId
where
	AccountPublic: From<<TPublic::Pair as Pair>::Public>,
{
	AccountPublic::from(get_from_seed::<TPublic>(seed)).into_account()
}

/// Generate an Aura authority key.
pub fn authority_keys_from_seed(s: &str) -> (AuraId, GrandpaId) {
	(get_from_seed::<AuraId>(s), get_from_seed::<GrandpaId>(s))
}

pub fn development_config() -> Result<ChainSpec, String> {
	let wasm_binary = WASM_BINARY.ok_or_else(|| "Development wasm not available".to_string())?;

	Ok(ChainSpec::from_genesis(
		// Name
		"Development",
		// ID
		"dev",
		ChainType::Development,
		move || {
			testnet_genesis(
				wasm_binary,
				// Initial PoA authorities
				vec![authority_keys_from_seed("Alice")],
				// Sudo account
				get_account_id_from_seed::<sr25519::Public>("Alice"),
				// Pre-funded accounts
				vec![
					get_account_id_from_seed::<sr25519::Public>("Alice"),
					get_account_id_from_seed::<sr25519::Public>("Bob"),
					get_account_id_from_seed::<sr25519::Public>("Alice//stash"),
					get_account_id_from_seed::<sr25519::Public>("Bob//stash"),
				],
				true,
			)
		},
		// Bootnodes
		vec![],
		// Telemetry
		None,
		// Protocol ID
		None,
		// Properties
		None,
		// Extensions
		None,
	))
}

pub fn local_testnet_config() -> Result<ChainSpec, String> {
	let wasm_binary = WASM_BINARY.ok_or_else(|| "Development wasm not available".to_string())?;

	Ok(ChainSpec::from_genesis(
		// Name
		"Local Testnet",
		// ID
		"local_testnet",
		ChainType::Local,
		move || {
			testnet_genesis(
				wasm_binary,
				// Initial PoA authorities
				vec![
					authority_keys_from_seed("Alice"),
					authority_keys_from_seed("Bob"),
				],
				// Sudo account
				get_account_id_from_seed::<sr25519::Public>("Alice"),
				// Pre-funded accounts
				vec![
					get_account_id_from_seed::<sr25519::Public>("Alice"),
					get_account_id_from_seed::<sr25519::Public>("Bob"),
					get_account_id_from_seed::<sr25519::Public>("Charlie"),
					get_account_id_from_seed::<sr25519::Public>("Dave"),
					get_account_id_from_seed::<sr25519::Public>("Eve"),
					get_account_id_from_seed::<sr25519::Public>("Ferdie"),
					get_account_id_from_seed::<sr25519::Public>("Alice//stash"),
					get_account_id_from_seed::<sr25519::Public>("Bob//stash"),
					get_account_id_from_seed::<sr25519::Public>("Charlie//stash"),
					get_account_id_from_seed::<sr25519::Public>("Dave//stash"),
					get_account_id_from_seed::<sr25519::Public>("Eve//stash"),
					get_account_id_from_seed::<sr25519::Public>("Ferdie//stash"),
				],
				true,
			)
		},
		// Bootnodes
		vec![],
		// Telemetry
		None,
		// Protocol ID
		None,
		// Properties
		None,
		// Extensions
		None,
	))
}

/// Configure initial storage state for FRAME modules.
fn testnet_genesis(
	wasm_binary: &[u8],
	initial_authorities: Vec<(AuraId, GrandpaId)>,
	root_key: AccountId,
	endowed_accounts: Vec<AccountId>,
	_enable_println: bool,
) -> GenesisConfig {
	GenesisConfig {
		system: SystemConfig {
			// Add Wasm runtime to storage.
			code: wasm_binary.to_vec(),
			changes_trie_config: Default::default(),
		},
		balances: BalancesConfig {
			// Configure endowed accounts with initial balance of 1 << 60.
			balances: endowed_accounts
				.iter()
				.cloned()
				.map(|k| (k, 1 << 60))
				.collect(),
		},
		aura: AuraConfig {
			authorities: initial_authorities.iter().map(|x| (x.0.clone())).collect(),
		},
<<<<<<< HEAD
		pallet_grandpa: GrandpaConfig {
			authorities: initial_authorities
				.iter()
				.map(|x| (x.1.clone(), 1))
				.collect(),
=======
		grandpa: GrandpaConfig {
			authorities: initial_authorities.iter().map(|x| (x.1.clone(), 1)).collect(),
>>>>>>> 64f5744e
		},
		sudo: SudoConfig {
			// Assign network admin rights.
			key: root_key,
		},
	}
}<|MERGE_RESOLUTION|>--- conflicted
+++ resolved
@@ -150,16 +150,8 @@
 		aura: AuraConfig {
 			authorities: initial_authorities.iter().map(|x| (x.0.clone())).collect(),
 		},
-<<<<<<< HEAD
-		pallet_grandpa: GrandpaConfig {
-			authorities: initial_authorities
-				.iter()
-				.map(|x| (x.1.clone(), 1))
-				.collect(),
-=======
 		grandpa: GrandpaConfig {
 			authorities: initial_authorities.iter().map(|x| (x.1.clone(), 1)).collect(),
->>>>>>> 64f5744e
 		},
 		sudo: SudoConfig {
 			// Assign network admin rights.
