// This file is part of Substrate.

// Copyright (C) 2017-2021 Parity Technologies (UK) Ltd.
// SPDX-License-Identifier: Apache-2.0

// Licensed under the Apache License, Version 2.0 (the "License");
// you may not use this file except in compliance with the License.
// You may obtain a copy of the License at
//
// 	http://www.apache.org/licenses/LICENSE-2.0
//
// Unless required by applicable law or agreed to in writing, software
// distributed under the License is distributed on an "AS IS" BASIS,
// WITHOUT WARRANTIES OR CONDITIONS OF ANY KIND, either express or implied.
// See the License for the specific language governing permissions and
// limitations under the License.

<<<<<<< HEAD
use crate::cli::{Cli, Subcommand};
use crate::{chain_spec, service};
=======
use crate::{
	chain_spec,
	cli::{Cli, Subcommand},
	service,
};
>>>>>>> e5366c11
use node_template_runtime::Block;
use sc_cli::{ChainSpec, Role, RuntimeVersion, SubstrateCli};
use sc_service::PartialComponents;

impl SubstrateCli for Cli {
    fn impl_name() -> String {
        "Substrate Node".into()
    }

    fn impl_version() -> String {
        env!("SUBSTRATE_CLI_IMPL_VERSION").into()
    }

    fn description() -> String {
        env!("CARGO_PKG_DESCRIPTION").into()
    }

    fn author() -> String {
        env!("CARGO_PKG_AUTHORS").into()
    }

    fn support_url() -> String {
        "support.anonymous.an".into()
    }

    fn copyright_start_year() -> i32 {
        2017
    }

<<<<<<< HEAD
    fn load_spec(&self, id: &str) -> Result<Box<dyn sc_service::ChainSpec>, String> {
        Ok(match id {
            "dev" => Box::new(chain_spec::development_config()?),
            "" | "local" => Box::new(chain_spec::local_testnet_config()?),
            path => Box::new(chain_spec::ChainSpec::from_json_file(
                std::path::PathBuf::from(path),
            )?),
        })
    }
=======
	fn load_spec(&self, id: &str) -> Result<Box<dyn sc_service::ChainSpec>, String> {
		Ok(match id {
			"dev" => Box::new(chain_spec::development_config()?),
			"" | "local" => Box::new(chain_spec::local_testnet_config()?),
			path =>
				Box::new(chain_spec::ChainSpec::from_json_file(std::path::PathBuf::from(path))?),
		})
	}
>>>>>>> e5366c11

    fn native_runtime_version(_: &Box<dyn ChainSpec>) -> &'static RuntimeVersion {
        &node_template_runtime::VERSION
    }
}

/// Parse and run command line arguments
pub fn run() -> sc_cli::Result<()> {
    let cli = Cli::from_args();

<<<<<<< HEAD
    match &cli.subcommand {
        Some(Subcommand::Key(cmd)) => cmd.run(&cli),
        Some(Subcommand::BuildSpec(cmd)) => {
            let runner = cli.create_runner(cmd)?;
            runner.sync_run(|config| cmd.run(config.chain_spec, config.network))
        }
        Some(Subcommand::CheckBlock(cmd)) => {
            let runner = cli.create_runner(cmd)?;
            runner.async_run(|config| {
                let PartialComponents {
                    client,
                    task_manager,
                    import_queue,
                    ..
                } = service::new_partial(&config)?;
                Ok((cmd.run(client, import_queue), task_manager))
            })
        }
        Some(Subcommand::ExportBlocks(cmd)) => {
            let runner = cli.create_runner(cmd)?;
            runner.async_run(|config| {
                let PartialComponents {
                    client,
                    task_manager,
                    ..
                } = service::new_partial(&config)?;
                Ok((cmd.run(client, config.database), task_manager))
            })
        }
        Some(Subcommand::ExportState(cmd)) => {
            let runner = cli.create_runner(cmd)?;
            runner.async_run(|config| {
                let PartialComponents {
                    client,
                    task_manager,
                    ..
                } = service::new_partial(&config)?;
                Ok((cmd.run(client, config.chain_spec), task_manager))
            })
        }
        Some(Subcommand::ImportBlocks(cmd)) => {
            let runner = cli.create_runner(cmd)?;
            runner.async_run(|config| {
                let PartialComponents {
                    client,
                    task_manager,
                    import_queue,
                    ..
                } = service::new_partial(&config)?;
                Ok((cmd.run(client, import_queue), task_manager))
            })
        }
        Some(Subcommand::PurgeChain(cmd)) => {
            let runner = cli.create_runner(cmd)?;
            runner.sync_run(|config| cmd.run(config.database))
        }
        Some(Subcommand::Revert(cmd)) => {
            let runner = cli.create_runner(cmd)?;
            runner.async_run(|config| {
                let PartialComponents {
                    client,
                    task_manager,
                    backend,
                    ..
                } = service::new_partial(&config)?;
                Ok((cmd.run(client, backend), task_manager))
            })
        }
        Some(Subcommand::Benchmark(cmd)) => {
            if cfg!(feature = "runtime-benchmarks") {
                let runner = cli.create_runner(cmd)?;

                runner.sync_run(|config| cmd.run::<Block, service::Executor>(config))
            } else {
                Err("Benchmarking wasn't enabled when building the node. \
				You can enable it with `--features runtime-benchmarks`."
                    .into())
            }
        }
        None => {
            let runner = cli.create_runner(&cli.run)?;
            runner.run_node_until_exit(|config| async move {
                match config.role {
                    Role::Light => service::new_light(config),
                    _ => service::new_full(config),
                }
                .map_err(sc_cli::Error::Service)
            })
        }
    }
=======
	match &cli.subcommand {
		Some(Subcommand::Key(cmd)) => cmd.run(&cli),
		Some(Subcommand::BuildSpec(cmd)) => {
			let runner = cli.create_runner(cmd)?;
			runner.sync_run(|config| cmd.run(config.chain_spec, config.network))
		},
		Some(Subcommand::CheckBlock(cmd)) => {
			let runner = cli.create_runner(cmd)?;
			runner.async_run(|config| {
				let PartialComponents { client, task_manager, import_queue, .. } =
					service::new_partial(&config)?;
				Ok((cmd.run(client, import_queue), task_manager))
			})
		},
		Some(Subcommand::ExportBlocks(cmd)) => {
			let runner = cli.create_runner(cmd)?;
			runner.async_run(|config| {
				let PartialComponents { client, task_manager, .. } = service::new_partial(&config)?;
				Ok((cmd.run(client, config.database), task_manager))
			})
		},
		Some(Subcommand::ExportState(cmd)) => {
			let runner = cli.create_runner(cmd)?;
			runner.async_run(|config| {
				let PartialComponents { client, task_manager, .. } = service::new_partial(&config)?;
				Ok((cmd.run(client, config.chain_spec), task_manager))
			})
		},
		Some(Subcommand::ImportBlocks(cmd)) => {
			let runner = cli.create_runner(cmd)?;
			runner.async_run(|config| {
				let PartialComponents { client, task_manager, import_queue, .. } =
					service::new_partial(&config)?;
				Ok((cmd.run(client, import_queue), task_manager))
			})
		},
		Some(Subcommand::PurgeChain(cmd)) => {
			let runner = cli.create_runner(cmd)?;
			runner.sync_run(|config| cmd.run(config.database))
		},
		Some(Subcommand::Revert(cmd)) => {
			let runner = cli.create_runner(cmd)?;
			runner.async_run(|config| {
				let PartialComponents { client, task_manager, backend, .. } =
					service::new_partial(&config)?;
				Ok((cmd.run(client, backend), task_manager))
			})
		},
		Some(Subcommand::Benchmark(cmd)) =>
			if cfg!(feature = "runtime-benchmarks") {
				let runner = cli.create_runner(cmd)?;

				runner.sync_run(|config| cmd.run::<Block, service::Executor>(config))
			} else {
				Err("Benchmarking wasn't enabled when building the node. You can enable it with \
				     `--features runtime-benchmarks`."
					.into())
			},
		None => {
			let runner = cli.create_runner(&cli.run)?;
			runner.run_node_until_exit(|config| async move {
				match config.role {
					Role::Light => service::new_light(config),
					_ => service::new_full(config),
				}
				.map_err(sc_cli::Error::Service)
			})
		},
	}
>>>>>>> e5366c11
}<|MERGE_RESOLUTION|>--- conflicted
+++ resolved
@@ -15,56 +15,40 @@
 // See the License for the specific language governing permissions and
 // limitations under the License.
 
-<<<<<<< HEAD
-use crate::cli::{Cli, Subcommand};
-use crate::{chain_spec, service};
-=======
 use crate::{
 	chain_spec,
 	cli::{Cli, Subcommand},
 	service,
 };
->>>>>>> e5366c11
 use node_template_runtime::Block;
 use sc_cli::{ChainSpec, Role, RuntimeVersion, SubstrateCli};
 use sc_service::PartialComponents;
 
 impl SubstrateCli for Cli {
-    fn impl_name() -> String {
-        "Substrate Node".into()
-    }
+	fn impl_name() -> String {
+		"Substrate Node".into()
+	}
 
-    fn impl_version() -> String {
-        env!("SUBSTRATE_CLI_IMPL_VERSION").into()
-    }
+	fn impl_version() -> String {
+		env!("SUBSTRATE_CLI_IMPL_VERSION").into()
+	}
 
-    fn description() -> String {
-        env!("CARGO_PKG_DESCRIPTION").into()
-    }
+	fn description() -> String {
+		env!("CARGO_PKG_DESCRIPTION").into()
+	}
 
-    fn author() -> String {
-        env!("CARGO_PKG_AUTHORS").into()
-    }
+	fn author() -> String {
+		env!("CARGO_PKG_AUTHORS").into()
+	}
 
-    fn support_url() -> String {
-        "support.anonymous.an".into()
-    }
+	fn support_url() -> String {
+		"support.anonymous.an".into()
+	}
 
-    fn copyright_start_year() -> i32 {
-        2017
-    }
+	fn copyright_start_year() -> i32 {
+		2017
+	}
 
-<<<<<<< HEAD
-    fn load_spec(&self, id: &str) -> Result<Box<dyn sc_service::ChainSpec>, String> {
-        Ok(match id {
-            "dev" => Box::new(chain_spec::development_config()?),
-            "" | "local" => Box::new(chain_spec::local_testnet_config()?),
-            path => Box::new(chain_spec::ChainSpec::from_json_file(
-                std::path::PathBuf::from(path),
-            )?),
-        })
-    }
-=======
 	fn load_spec(&self, id: &str) -> Result<Box<dyn sc_service::ChainSpec>, String> {
 		Ok(match id {
 			"dev" => Box::new(chain_spec::development_config()?),
@@ -73,109 +57,16 @@
 				Box::new(chain_spec::ChainSpec::from_json_file(std::path::PathBuf::from(path))?),
 		})
 	}
->>>>>>> e5366c11
 
-    fn native_runtime_version(_: &Box<dyn ChainSpec>) -> &'static RuntimeVersion {
-        &node_template_runtime::VERSION
-    }
+	fn native_runtime_version(_: &Box<dyn ChainSpec>) -> &'static RuntimeVersion {
+		&node_template_runtime::VERSION
+	}
 }
 
 /// Parse and run command line arguments
 pub fn run() -> sc_cli::Result<()> {
-    let cli = Cli::from_args();
+	let cli = Cli::from_args();
 
-<<<<<<< HEAD
-    match &cli.subcommand {
-        Some(Subcommand::Key(cmd)) => cmd.run(&cli),
-        Some(Subcommand::BuildSpec(cmd)) => {
-            let runner = cli.create_runner(cmd)?;
-            runner.sync_run(|config| cmd.run(config.chain_spec, config.network))
-        }
-        Some(Subcommand::CheckBlock(cmd)) => {
-            let runner = cli.create_runner(cmd)?;
-            runner.async_run(|config| {
-                let PartialComponents {
-                    client,
-                    task_manager,
-                    import_queue,
-                    ..
-                } = service::new_partial(&config)?;
-                Ok((cmd.run(client, import_queue), task_manager))
-            })
-        }
-        Some(Subcommand::ExportBlocks(cmd)) => {
-            let runner = cli.create_runner(cmd)?;
-            runner.async_run(|config| {
-                let PartialComponents {
-                    client,
-                    task_manager,
-                    ..
-                } = service::new_partial(&config)?;
-                Ok((cmd.run(client, config.database), task_manager))
-            })
-        }
-        Some(Subcommand::ExportState(cmd)) => {
-            let runner = cli.create_runner(cmd)?;
-            runner.async_run(|config| {
-                let PartialComponents {
-                    client,
-                    task_manager,
-                    ..
-                } = service::new_partial(&config)?;
-                Ok((cmd.run(client, config.chain_spec), task_manager))
-            })
-        }
-        Some(Subcommand::ImportBlocks(cmd)) => {
-            let runner = cli.create_runner(cmd)?;
-            runner.async_run(|config| {
-                let PartialComponents {
-                    client,
-                    task_manager,
-                    import_queue,
-                    ..
-                } = service::new_partial(&config)?;
-                Ok((cmd.run(client, import_queue), task_manager))
-            })
-        }
-        Some(Subcommand::PurgeChain(cmd)) => {
-            let runner = cli.create_runner(cmd)?;
-            runner.sync_run(|config| cmd.run(config.database))
-        }
-        Some(Subcommand::Revert(cmd)) => {
-            let runner = cli.create_runner(cmd)?;
-            runner.async_run(|config| {
-                let PartialComponents {
-                    client,
-                    task_manager,
-                    backend,
-                    ..
-                } = service::new_partial(&config)?;
-                Ok((cmd.run(client, backend), task_manager))
-            })
-        }
-        Some(Subcommand::Benchmark(cmd)) => {
-            if cfg!(feature = "runtime-benchmarks") {
-                let runner = cli.create_runner(cmd)?;
-
-                runner.sync_run(|config| cmd.run::<Block, service::Executor>(config))
-            } else {
-                Err("Benchmarking wasn't enabled when building the node. \
-				You can enable it with `--features runtime-benchmarks`."
-                    .into())
-            }
-        }
-        None => {
-            let runner = cli.create_runner(&cli.run)?;
-            runner.run_node_until_exit(|config| async move {
-                match config.role {
-                    Role::Light => service::new_light(config),
-                    _ => service::new_full(config),
-                }
-                .map_err(sc_cli::Error::Service)
-            })
-        }
-    }
-=======
 	match &cli.subcommand {
 		Some(Subcommand::Key(cmd)) => cmd.run(&cli),
 		Some(Subcommand::BuildSpec(cmd)) => {
@@ -245,5 +136,4 @@
 			})
 		},
 	}
->>>>>>> e5366c11
 }