#![cfg_attr(not(feature = "std"), no_std)]

<<<<<<< HEAD
use codec::{Decode, Encode};
use sp_std::prelude::*;

// Re-export pallet items so that they can be accessed from the crate namespace.
=======
/// Edit this file to define custom logic or remove it if it is not needed.
/// Learn more about FRAME and the core library of Substrate FRAME pallets:
/// <https://substrate.dev/docs/en/knowledgebase/runtime/frame>
>>>>>>> e5366c11
pub use pallet::*;

#[frame_support::pallet]
pub mod pallet {
<<<<<<< HEAD
    use frame_support::{dispatch::DispatchResultWithPostInfo, pallet_prelude::*};
    use frame_system::pallet_prelude::*;
    use sp_std::vec::Vec;

    #[pallet::config]
    pub trait Config: frame_system::Config {
        type Event: From<Event<Self>> + IsType<<Self as frame_system::Config>::Event>;
    }

    #[pallet::event]
    #[pallet::generate_deposit(pub(super) fn deposit_event)]
    #[pallet::metadata(T::AccountId = "AccountId")]
    pub enum Event<T: Config> {
        /// Event emitted when a proof has been claimed. [who, claim]
        ClaimCreated(T::AccountId, Vec<u8>),
        /// Event emitted when a claim is revoked by the owner. [who, claim]
        ClaimRevoked(T::AccountId, Vec<u8>),
    }

    #[pallet::error]
    pub enum Error<T> {
        /// The proof has already been claimed.
        ProofAlreadyClaimed,
        /// The proof does not exist, so it cannot be revoked.
        NoSuchProof,
        /// The proof is claimed by another account, so caller can't revoke it.
        NotProofOwner,
    }

    #[pallet::pallet]
    #[pallet::generate_store(pub(super) trait Store)]
    pub struct Pallet<T>(_);

    #[pallet::storage]
    pub(super) type Proofs<T: Config> =
        StorageMap<_, Blake2_128Concat, Vec<u8>, (T::AccountId, T::BlockNumber), ValueQuery>;

    #[pallet::hooks]
    impl<T: Config> Hooks<BlockNumberFor<T>> for Pallet<T> {}

    #[pallet::call]
    impl<T: Config> Pallet<T> {
        #[pallet::weight(1_000)]
        pub(super) fn create_claim(
            origin: OriginFor<T>,
            proof: Vec<u8>,
        ) -> DispatchResultWithPostInfo {
            // Check that the extrinsic was signed and get the signer.
            // This function will return an error if the extrinsic is not signed.
            // https://substrate.dev/docs/en/knowledgebase/runtime/origin
            let sender = ensure_signed(origin)?;

            // Verify that the specified proof has not already been claimed.
            ensure!(
                !Proofs::<T>::contains_key(&proof),
                Error::<T>::ProofAlreadyClaimed
            );

            // Get the block number from the FRAME System module.
            let current_block = <frame_system::Module<T>>::block_number();

            // Store the proof with the sender and block number.
            Proofs::<T>::insert(&proof, (&sender, current_block));

            // Emit an event that the claim was created.
            Self::deposit_event(Event::ClaimCreated(sender, proof));

            Ok(().into())
        }

        #[pallet::weight(10_000)]
        fn revoke_claim(origin: OriginFor<T>, proof: Vec<u8>) -> DispatchResultWithPostInfo {
            // Check that the extrinsic was signed and get the signer.
            // This function will return an error if the extrinsic is not signed.
            // https://substrate.dev/docs/en/knowledgebase/runtime/origin
            let sender = ensure_signed(origin)?;

            // Verify that the specified proof has been claimed.
            ensure!(Proofs::<T>::contains_key(&proof), Error::<T>::NoSuchProof);

            // Get owner of the claim.
            let (owner, _) = Proofs::<T>::get(&proof);

            // Verify that sender of the current call is the claim owner.
            ensure!(sender == owner, Error::<T>::NotProofOwner);

            // Remove claim from storage.
            Proofs::<T>::remove(&proof);

            // Emit an event that the claim was erased.
            Self::deposit_event(Event::ClaimRevoked(sender, proof));

            Ok(().into())
        }
    }
=======
	use frame_support::{dispatch::DispatchResult, pallet_prelude::*};
	use frame_system::pallet_prelude::*;

	/// Configure the pallet by specifying the parameters and types on which it depends.
	#[pallet::config]
	pub trait Config: frame_system::Config {
		/// Because this pallet emits events, it depends on the runtime's definition of an event.
		type Event: From<Event<Self>> + IsType<<Self as frame_system::Config>::Event>;
	}

	#[pallet::pallet]
	#[pallet::generate_store(pub(super) trait Store)]
	pub struct Pallet<T>(_);

	// The pallet's runtime storage items.
	// https://substrate.dev/docs/en/knowledgebase/runtime/storage
	#[pallet::storage]
	#[pallet::getter(fn something)]
	// Learn more about declaring storage items:
	// https://substrate.dev/docs/en/knowledgebase/runtime/storage#declaring-storage-items
	pub type Something<T> = StorageValue<_, u32>;

	// Pallets use events to inform users when important changes are made.
	// https://substrate.dev/docs/en/knowledgebase/runtime/events
	#[pallet::event]
	#[pallet::metadata(T::AccountId = "AccountId")]
	#[pallet::generate_deposit(pub(super) fn deposit_event)]
	pub enum Event<T: Config> {
		/// Event documentation should end with an array that provides descriptive names for event
		/// parameters. [something, who]
		SomethingStored(u32, T::AccountId),
	}

	// Errors inform users that something went wrong.
	#[pallet::error]
	pub enum Error<T> {
		/// Error names should be descriptive.
		NoneValue,
		/// Errors should have helpful documentation associated with them.
		StorageOverflow,
	}

	// Dispatchable functions allows users to interact with the pallet and invoke state changes.
	// These functions materialize as "extrinsics", which are often compared to transactions.
	// Dispatchable functions must be annotated with a weight and must return a DispatchResult.
	#[pallet::call]
	impl<T: Config> Pallet<T> {
		/// An example dispatchable that takes a singles value as a parameter, writes the value to
		/// storage and emits an event. This function must be dispatched by a signed extrinsic.
		#[pallet::weight(10_000 + T::DbWeight::get().writes(1))]
		pub fn do_something(origin: OriginFor<T>, something: u32) -> DispatchResult {
			// Check that the extrinsic was signed and get the signer.
			// This function will return an error if the extrinsic is not signed.
			// https://substrate.dev/docs/en/knowledgebase/runtime/origin
			let who = ensure_signed(origin)?;

			// Update storage.
			<Something<T>>::put(something);

			// Emit an event.
			Self::deposit_event(Event::SomethingStored(something, who));
			// Return a successful DispatchResultWithPostInfo
			Ok(())
		}

		/// An example dispatchable that may throw a custom error.
		#[pallet::weight(10_000 + T::DbWeight::get().reads_writes(1,1))]
		pub fn cause_error(origin: OriginFor<T>) -> DispatchResult {
			let _who = ensure_signed(origin)?;

			// Read a value from storage.
			match <Something<T>>::get() {
				// Return an error if the value has not been set.
				None => Err(Error::<T>::NoneValue)?,
				Some(old) => {
					// Increment the value read from storage; will error in the event of overflow.
					let new = old.checked_add(1).ok_or(Error::<T>::StorageOverflow)?;
					// Update the value in storage with the incremented result.
					<Something<T>>::put(new);
					Ok(())
				},
			}
		}
	}
>>>>>>> e5366c11
}<|MERGE_RESOLUTION|>--- conflicted
+++ resolved
@@ -1,116 +1,21 @@
 #![cfg_attr(not(feature = "std"), no_std)]
 
-<<<<<<< HEAD
-use codec::{Decode, Encode};
-use sp_std::prelude::*;
-
-// Re-export pallet items so that they can be accessed from the crate namespace.
-=======
 /// Edit this file to define custom logic or remove it if it is not needed.
 /// Learn more about FRAME and the core library of Substrate FRAME pallets:
 /// <https://substrate.dev/docs/en/knowledgebase/runtime/frame>
->>>>>>> e5366c11
 pub use pallet::*;
+
+#[cfg(test)]
+mod mock;
+
+#[cfg(test)]
+mod tests;
+
+#[cfg(feature = "runtime-benchmarks")]
+mod benchmarking;
 
 #[frame_support::pallet]
 pub mod pallet {
-<<<<<<< HEAD
-    use frame_support::{dispatch::DispatchResultWithPostInfo, pallet_prelude::*};
-    use frame_system::pallet_prelude::*;
-    use sp_std::vec::Vec;
-
-    #[pallet::config]
-    pub trait Config: frame_system::Config {
-        type Event: From<Event<Self>> + IsType<<Self as frame_system::Config>::Event>;
-    }
-
-    #[pallet::event]
-    #[pallet::generate_deposit(pub(super) fn deposit_event)]
-    #[pallet::metadata(T::AccountId = "AccountId")]
-    pub enum Event<T: Config> {
-        /// Event emitted when a proof has been claimed. [who, claim]
-        ClaimCreated(T::AccountId, Vec<u8>),
-        /// Event emitted when a claim is revoked by the owner. [who, claim]
-        ClaimRevoked(T::AccountId, Vec<u8>),
-    }
-
-    #[pallet::error]
-    pub enum Error<T> {
-        /// The proof has already been claimed.
-        ProofAlreadyClaimed,
-        /// The proof does not exist, so it cannot be revoked.
-        NoSuchProof,
-        /// The proof is claimed by another account, so caller can't revoke it.
-        NotProofOwner,
-    }
-
-    #[pallet::pallet]
-    #[pallet::generate_store(pub(super) trait Store)]
-    pub struct Pallet<T>(_);
-
-    #[pallet::storage]
-    pub(super) type Proofs<T: Config> =
-        StorageMap<_, Blake2_128Concat, Vec<u8>, (T::AccountId, T::BlockNumber), ValueQuery>;
-
-    #[pallet::hooks]
-    impl<T: Config> Hooks<BlockNumberFor<T>> for Pallet<T> {}
-
-    #[pallet::call]
-    impl<T: Config> Pallet<T> {
-        #[pallet::weight(1_000)]
-        pub(super) fn create_claim(
-            origin: OriginFor<T>,
-            proof: Vec<u8>,
-        ) -> DispatchResultWithPostInfo {
-            // Check that the extrinsic was signed and get the signer.
-            // This function will return an error if the extrinsic is not signed.
-            // https://substrate.dev/docs/en/knowledgebase/runtime/origin
-            let sender = ensure_signed(origin)?;
-
-            // Verify that the specified proof has not already been claimed.
-            ensure!(
-                !Proofs::<T>::contains_key(&proof),
-                Error::<T>::ProofAlreadyClaimed
-            );
-
-            // Get the block number from the FRAME System module.
-            let current_block = <frame_system::Module<T>>::block_number();
-
-            // Store the proof with the sender and block number.
-            Proofs::<T>::insert(&proof, (&sender, current_block));
-
-            // Emit an event that the claim was created.
-            Self::deposit_event(Event::ClaimCreated(sender, proof));
-
-            Ok(().into())
-        }
-
-        #[pallet::weight(10_000)]
-        fn revoke_claim(origin: OriginFor<T>, proof: Vec<u8>) -> DispatchResultWithPostInfo {
-            // Check that the extrinsic was signed and get the signer.
-            // This function will return an error if the extrinsic is not signed.
-            // https://substrate.dev/docs/en/knowledgebase/runtime/origin
-            let sender = ensure_signed(origin)?;
-
-            // Verify that the specified proof has been claimed.
-            ensure!(Proofs::<T>::contains_key(&proof), Error::<T>::NoSuchProof);
-
-            // Get owner of the claim.
-            let (owner, _) = Proofs::<T>::get(&proof);
-
-            // Verify that sender of the current call is the claim owner.
-            ensure!(sender == owner, Error::<T>::NotProofOwner);
-
-            // Remove claim from storage.
-            Proofs::<T>::remove(&proof);
-
-            // Emit an event that the claim was erased.
-            Self::deposit_event(Event::ClaimRevoked(sender, proof));
-
-            Ok(().into())
-        }
-    }
-=======
 	use frame_support::{dispatch::DispatchResult, pallet_prelude::*};
 	use frame_system::pallet_prelude::*;
 
@@ -195,5 +100,4 @@
 			}
 		}
 	}
->>>>>>> e5366c11
 }