#![cfg_attr(not(feature = "std"), no_std)]
// `construct_runtime!` does a lot of recursion and requires us to increase the limit to 256.
#![recursion_limit = "256"]

// Make the WASM binary available.
#[cfg(feature = "std")]
include!(concat!(env!("OUT_DIR"), "/wasm_binary.rs"));

<<<<<<< HEAD
use pallet_grandpa::fg_primitives;
use pallet_grandpa::{AuthorityId as GrandpaId, AuthorityList as GrandpaAuthorityList};
use sp_api::impl_runtime_apis;
use sp_consensus_aura::sr25519::AuthorityId as AuraId;
use sp_core::{crypto::KeyTypeId, OpaqueMetadata};
use sp_runtime::traits::{
    AccountIdLookup, BlakeTwo256, Block as BlockT, IdentifyAccount, NumberFor, Verify,
};
use sp_runtime::{
    create_runtime_str, generic, impl_opaque_keys,
    transaction_validity::{TransactionSource, TransactionValidity},
    ApplyExtrinsicResult, MultiSignature,
=======
use pallet_grandpa::{
	fg_primitives, AuthorityId as GrandpaId, AuthorityList as GrandpaAuthorityList,
};
use sp_api::impl_runtime_apis;
use sp_consensus_aura::sr25519::AuthorityId as AuraId;
use sp_core::{crypto::KeyTypeId, OpaqueMetadata};
use sp_runtime::{
	create_runtime_str, generic, impl_opaque_keys,
	traits::{AccountIdLookup, BlakeTwo256, Block as BlockT, IdentifyAccount, NumberFor, Verify},
	transaction_validity::{TransactionSource, TransactionValidity},
	ApplyExtrinsicResult, MultiSignature,
>>>>>>> e5366c11
};
use sp_std::prelude::*;
#[cfg(feature = "std")]
use sp_version::NativeVersion;
use sp_version::RuntimeVersion;

// A few exports that help ease life for downstream crates.
pub use frame_support::{
<<<<<<< HEAD
    construct_runtime, parameter_types,
    traits::{KeyOwnerProofSystem, Randomness},
    weights::{
        constants::{BlockExecutionWeight, ExtrinsicBaseWeight, RocksDbWeight, WEIGHT_PER_SECOND},
        IdentityFee, Weight,
    },
    StorageValue,
=======
	construct_runtime, parameter_types,
	traits::{KeyOwnerProofSystem, Randomness, StorageInfo},
	weights::{
		constants::{BlockExecutionWeight, ExtrinsicBaseWeight, RocksDbWeight, WEIGHT_PER_SECOND},
		IdentityFee, Weight,
	},
	StorageValue,
>>>>>>> e5366c11
};
pub use pallet_balances::Call as BalancesCall;
pub use pallet_timestamp::Call as TimestampCall;
use pallet_transaction_payment::CurrencyAdapter;
#[cfg(any(feature = "std", test))]
pub use sp_runtime::BuildStorage;
pub use sp_runtime::{Perbill, Permill};

pub use pallet_kitties;
/// Import the template pallet.
pub use pallet_template;

/// An index to a block.
pub type BlockNumber = u32;

/// Alias to 512-bit hash when used in the context of a transaction signature on the chain.
pub type Signature = MultiSignature;

/// Some way of identifying an account on the chain. We intentionally make it equivalent
/// to the public key of our transaction signing scheme.
pub type AccountId = <<Signature as Verify>::Signer as IdentifyAccount>::AccountId;

/// Balance of an account.
pub type Balance = u128;

/// Index of a transaction in the chain.
pub type Index = u32;

/// A hash of some data used by the chain.
pub type Hash = sp_core::H256;

/// Opaque types. These are used by the CLI to instantiate machinery that don't need to know
/// the specifics of the runtime. They can then be made to be agnostic over specific formats
/// of data like extrinsics, allowing for them to continue syncing the network through upgrades
/// to even the core data structures.
pub mod opaque {
    use super::*;

    pub use sp_runtime::OpaqueExtrinsic as UncheckedExtrinsic;

    /// Opaque block header type.
    pub type Header = generic::Header<BlockNumber, BlakeTwo256>;
    /// Opaque block type.
    pub type Block = generic::Block<Header, UncheckedExtrinsic>;
    /// Opaque block identifier type.
    pub type BlockId = generic::BlockId<Block>;

    impl_opaque_keys! {
        pub struct SessionKeys {
            pub aura: Aura,
            pub grandpa: Grandpa,
        }
    }
}

// To learn more about runtime versioning and what each of the following value means:
//   https://substrate.dev/docs/en/knowledgebase/runtime/upgrades#runtime-versioning
#[sp_version::runtime_version]
pub const VERSION: RuntimeVersion = RuntimeVersion {
    spec_name: create_runtime_str!("node-template"),
    impl_name: create_runtime_str!("node-template"),
    authoring_version: 1,
    // The version of the runtime specification. A full node will not attempt to use its native
    //   runtime in substitute for the on-chain Wasm runtime unless all of `spec_name`,
    //   `spec_version`, and `authoring_version` are the same between Wasm and native.
    // This value is set to 100 to notify Polkadot-JS App (https://polkadot.js.org/apps) to use
    //   the compatible custom types.
    spec_version: 100,
    impl_version: 1,
    apis: RUNTIME_API_VERSIONS,
    transaction_version: 1,
};

/// This determines the average expected block time that we are targeting.
/// Blocks will be produced at a minimum duration defined by `SLOT_DURATION`.
/// `SLOT_DURATION` is picked up by `pallet_timestamp` which is in turn picked
/// up by `pallet_aura` to implement `fn slot_duration()`.
///
/// Change this to adjust the block time.
pub const MILLISECS_PER_BLOCK: u64 = 6000;

// NOTE: Currently it is not possible to change the slot duration after the chain has started.
//       Attempting to do so will brick block production.
pub const SLOT_DURATION: u64 = MILLISECS_PER_BLOCK;

// Time is measured by number of blocks.
pub const MINUTES: BlockNumber = 60_000 / (MILLISECS_PER_BLOCK as BlockNumber);
pub const HOURS: BlockNumber = MINUTES * 60;
pub const DAYS: BlockNumber = HOURS * 24;

/// The version information used to identify this runtime when compiled natively.
#[cfg(feature = "std")]
pub fn native_version() -> NativeVersion {
<<<<<<< HEAD
    NativeVersion {
        runtime_version: VERSION,
        can_author_with: Default::default(),
    }
=======
	NativeVersion { runtime_version: VERSION, can_author_with: Default::default() }
>>>>>>> e5366c11
}

const NORMAL_DISPATCH_RATIO: Perbill = Perbill::from_percent(75);

parameter_types! {
    pub const Version: RuntimeVersion = VERSION;
    pub const BlockHashCount: BlockNumber = 2400;
    /// We allow for 2 seconds of compute with a 6 second average block time.
    pub BlockWeights: frame_system::limits::BlockWeights = frame_system::limits::BlockWeights
        ::with_sensible_defaults(2 * WEIGHT_PER_SECOND, NORMAL_DISPATCH_RATIO);
    pub BlockLength: frame_system::limits::BlockLength = frame_system::limits::BlockLength
        ::max_with_normal_ratio(5 * 1024 * 1024, NORMAL_DISPATCH_RATIO);
    pub const SS58Prefix: u8 = 42;
}

// Configure FRAME pallets to include in runtime.

impl frame_system::Config for Runtime {
<<<<<<< HEAD
    /// The basic call filter to use in dispatchable.
    type BaseCallFilter = ();
    /// Block & extrinsics weights: base values and limits.
    type BlockWeights = BlockWeights;
    /// The maximum length of a block (in bytes).
    type BlockLength = BlockLength;
    /// The identifier used to distinguish between accounts.
    type AccountId = AccountId;
    /// The aggregated dispatch type that is available for extrinsics.
    type Call = Call;
    /// The lookup mechanism to get account ID from whatever is passed in dispatchers.
    type Lookup = AccountIdLookup<AccountId, ()>;
    /// The index type for storing how many extrinsics an account has signed.
    type Index = Index;
    /// The index type for blocks.
    type BlockNumber = BlockNumber;
    /// The type for hashing blocks and tries.
    type Hash = Hash;
    /// The hashing algorithm used.
    type Hashing = BlakeTwo256;
    /// The header type.
    type Header = generic::Header<BlockNumber, BlakeTwo256>;
    /// The ubiquitous event type.
    type Event = Event;
    /// The ubiquitous origin type.
    type Origin = Origin;
    /// Maximum number of block number to block hash mappings to keep (oldest pruned first).
    type BlockHashCount = BlockHashCount;
    /// The weight of database operations that the runtime can invoke.
    type DbWeight = RocksDbWeight;
    /// Version of the runtime.
    type Version = Version;
    /// Converts a module to the index of the module in `construct_runtime!`.
    ///
    /// This type is being generated by `construct_runtime!`.
    type PalletInfo = PalletInfo;
    /// What to do if a new account is created.
    type OnNewAccount = ();
    /// What to do if an account is fully reaped from the system.
    type OnKilledAccount = ();
    /// The data to be stored in an account.
    type AccountData = pallet_balances::AccountData<Balance>;
    /// Weight information for the extrinsics of this pallet.
    type SystemWeightInfo = ();
    /// This is used as an identifier of the chain. 42 is the generic substrate prefix.
    type SS58Prefix = SS58Prefix;
=======
	/// The basic call filter to use in dispatchable.
	type BaseCallFilter = frame_support::traits::AllowAll;
	/// Block & extrinsics weights: base values and limits.
	type BlockWeights = BlockWeights;
	/// The maximum length of a block (in bytes).
	type BlockLength = BlockLength;
	/// The identifier used to distinguish between accounts.
	type AccountId = AccountId;
	/// The aggregated dispatch type that is available for extrinsics.
	type Call = Call;
	/// The lookup mechanism to get account ID from whatever is passed in dispatchers.
	type Lookup = AccountIdLookup<AccountId, ()>;
	/// The index type for storing how many extrinsics an account has signed.
	type Index = Index;
	/// The index type for blocks.
	type BlockNumber = BlockNumber;
	/// The type for hashing blocks and tries.
	type Hash = Hash;
	/// The hashing algorithm used.
	type Hashing = BlakeTwo256;
	/// The header type.
	type Header = generic::Header<BlockNumber, BlakeTwo256>;
	/// The ubiquitous event type.
	type Event = Event;
	/// The ubiquitous origin type.
	type Origin = Origin;
	/// Maximum number of block number to block hash mappings to keep (oldest pruned first).
	type BlockHashCount = BlockHashCount;
	/// The weight of database operations that the runtime can invoke.
	type DbWeight = RocksDbWeight;
	/// Version of the runtime.
	type Version = Version;
	/// Converts a module to the index of the module in `construct_runtime!`.
	///
	/// This type is being generated by `construct_runtime!`.
	type PalletInfo = PalletInfo;
	/// What to do if a new account is created.
	type OnNewAccount = ();
	/// What to do if an account is fully reaped from the system.
	type OnKilledAccount = ();
	/// The data to be stored in an account.
	type AccountData = pallet_balances::AccountData<Balance>;
	/// Weight information for the extrinsics of this pallet.
	type SystemWeightInfo = ();
	/// This is used as an identifier of the chain. 42 is the generic substrate prefix.
	type SS58Prefix = SS58Prefix;
	/// The set code logic, just the default since we're not a parachain.
	type OnSetCode = ();
>>>>>>> e5366c11
}

impl pallet_randomness_collective_flip::Config for Runtime {}

impl pallet_aura::Config for Runtime {
    type AuthorityId = AuraId;
}

impl pallet_grandpa::Config for Runtime {
    type Event = Event;
    type Call = Call;

    type KeyOwnerProofSystem = ();

    type KeyOwnerProof =
        <Self::KeyOwnerProofSystem as KeyOwnerProofSystem<(KeyTypeId, GrandpaId)>>::Proof;

    type KeyOwnerIdentification = <Self::KeyOwnerProofSystem as KeyOwnerProofSystem<(
        KeyTypeId,
        GrandpaId,
    )>>::IdentificationTuple;

    type HandleEquivocation = ();

    type WeightInfo = ();
}

parameter_types! {
    pub const MinimumPeriod: u64 = SLOT_DURATION / 2;
}

impl pallet_timestamp::Config for Runtime {
    /// A timestamp: milliseconds since the unix epoch.
    type Moment = u64;
    type OnTimestampSet = Aura;
    type MinimumPeriod = MinimumPeriod;
    type WeightInfo = ();
}

parameter_types! {
    pub const ExistentialDeposit: u128 = 500;
    pub const MaxLocks: u32 = 50;
}

impl pallet_balances::Config for Runtime {
<<<<<<< HEAD
    type MaxLocks = MaxLocks;
    /// The type for recording an account's balance.
    type Balance = Balance;
    /// The ubiquitous event type.
    type Event = Event;
    type DustRemoval = ();
    type ExistentialDeposit = ExistentialDeposit;
    type AccountStore = System;
    type WeightInfo = pallet_balances::weights::SubstrateWeight<Runtime>;
=======
	type MaxLocks = MaxLocks;
	type MaxReserves = ();
	type ReserveIdentifier = [u8; 8];
	/// The type for recording an account's balance.
	type Balance = Balance;
	/// The ubiquitous event type.
	type Event = Event;
	type DustRemoval = ();
	type ExistentialDeposit = ExistentialDeposit;
	type AccountStore = System;
	type WeightInfo = pallet_balances::weights::SubstrateWeight<Runtime>;
>>>>>>> e5366c11
}

parameter_types! {
    pub const TransactionByteFee: Balance = 1;
}

impl pallet_transaction_payment::Config for Runtime {
    type OnChargeTransaction = CurrencyAdapter<Balances, ()>;
    type TransactionByteFee = TransactionByteFee;
    type WeightToFee = IdentityFee<Balance>;
    type FeeMultiplierUpdate = ();
}

impl pallet_sudo::Config for Runtime {
    type Event = Event;
    type Call = Call;
}

/// Configure the pallet-template in pallets/template.
impl pallet_template::Config for Runtime {
    type Event = Event;
}

impl pallet_kitties::Config for Runtime {
    type Event = Event;
    type KittyRandomness = RandomnessCollectiveFlip;
}

// Create the runtime by composing the FRAME pallets that were previously configured.
construct_runtime!(
<<<<<<< HEAD
    pub enum Runtime where
        Block = Block,
        NodeBlock = opaque::Block,
        UncheckedExtrinsic = UncheckedExtrinsic
    {
        System: frame_system::{Module, Call, Config, Storage, Event<T>},
        RandomnessCollectiveFlip: pallet_randomness_collective_flip::{Module, Call, Storage},
        Timestamp: pallet_timestamp::{Module, Call, Storage, Inherent},
        Aura: pallet_aura::{Module, Config<T>},
        Grandpa: pallet_grandpa::{Module, Call, Storage, Config, Event},
        Balances: pallet_balances::{Module, Call, Storage, Config<T>, Event<T>},
        TransactionPayment: pallet_transaction_payment::{Module, Storage},
        Sudo: pallet_sudo::{Module, Call, Config<T>, Storage, Event<T>},
        // Include the custom logic from the pallet-template in the runtime.
        TemplateModule: pallet_template::{Module, Call, Storage, Event<T>},
        SubstrateKitties: pallet_kitties::{Module, Call, Config<T>, Storage, Event<T>},
    }
=======
	pub enum Runtime where
		Block = Block,
		NodeBlock = opaque::Block,
		UncheckedExtrinsic = UncheckedExtrinsic
	{
		System: frame_system::{Pallet, Call, Config, Storage, Event<T>},
		RandomnessCollectiveFlip: pallet_randomness_collective_flip::{Pallet, Storage},
		Timestamp: pallet_timestamp::{Pallet, Call, Storage, Inherent},
		Aura: pallet_aura::{Pallet, Config<T>},
		Grandpa: pallet_grandpa::{Pallet, Call, Storage, Config, Event},
		Balances: pallet_balances::{Pallet, Call, Storage, Config<T>, Event<T>},
		TransactionPayment: pallet_transaction_payment::{Pallet, Storage},
		Sudo: pallet_sudo::{Pallet, Call, Config<T>, Storage, Event<T>},
		// Include the custom logic from the pallet-template in the runtime.
		TemplateModule: pallet_template::{Pallet, Call, Storage, Event<T>},
	}
>>>>>>> e5366c11
);

/// The address format for describing accounts.
pub type Address = sp_runtime::MultiAddress<AccountId, ()>;
/// Block header type as expected by this runtime.
pub type Header = generic::Header<BlockNumber, BlakeTwo256>;
/// Block type as expected by this runtime.
pub type Block = generic::Block<Header, UncheckedExtrinsic>;
/// The SignedExtension to the basic transaction logic.
pub type SignedExtra = (
<<<<<<< HEAD
    frame_system::CheckSpecVersion<Runtime>,
    frame_system::CheckTxVersion<Runtime>,
    frame_system::CheckGenesis<Runtime>,
    frame_system::CheckEra<Runtime>,
    frame_system::CheckNonce<Runtime>,
    frame_system::CheckWeight<Runtime>,
    pallet_transaction_payment::ChargeTransactionPayment<Runtime>,
=======
	frame_system::CheckSpecVersion<Runtime>,
	frame_system::CheckTxVersion<Runtime>,
	frame_system::CheckGenesis<Runtime>,
	frame_system::CheckEra<Runtime>,
	frame_system::CheckNonce<Runtime>,
	frame_system::CheckWeight<Runtime>,
	pallet_transaction_payment::ChargeTransactionPayment<Runtime>,
>>>>>>> e5366c11
);
/// Unchecked extrinsic type as expected by this runtime.
pub type UncheckedExtrinsic = generic::UncheckedExtrinsic<Address, Call, Signature, SignedExtra>;
/// Executive: handles dispatch to the various modules.
pub type Executive = frame_executive::Executive<
<<<<<<< HEAD
    Runtime,
    Block,
    frame_system::ChainContext<Runtime>,
    Runtime,
    AllModules,
>;

impl_runtime_apis! {
    impl sp_api::Core<Block> for Runtime {
        fn version() -> RuntimeVersion {
            VERSION
        }

        fn execute_block(block: Block) {
            Executive::execute_block(block);
        }

        fn initialize_block(header: &<Block as BlockT>::Header) {
            Executive::initialize_block(header)
        }
    }

    impl sp_api::Metadata<Block> for Runtime {
        fn metadata() -> OpaqueMetadata {
            Runtime::metadata().into()
        }
    }

    impl sp_block_builder::BlockBuilder<Block> for Runtime {
        fn apply_extrinsic(extrinsic: <Block as BlockT>::Extrinsic) -> ApplyExtrinsicResult {
            Executive::apply_extrinsic(extrinsic)
        }

        fn finalize_block() -> <Block as BlockT>::Header {
            Executive::finalize_block()
        }

        fn inherent_extrinsics(data: sp_inherents::InherentData) -> Vec<<Block as BlockT>::Extrinsic> {
            data.create_extrinsics()
        }

        fn check_inherents(
            block: Block,
            data: sp_inherents::InherentData,
        ) -> sp_inherents::CheckInherentsResult {
            data.check_extrinsics(&block)
        }

        fn random_seed() -> <Block as BlockT>::Hash {
            RandomnessCollectiveFlip::random_seed()
        }
    }

    impl sp_transaction_pool::runtime_api::TaggedTransactionQueue<Block> for Runtime {
        fn validate_transaction(
            source: TransactionSource,
            tx: <Block as BlockT>::Extrinsic,
        ) -> TransactionValidity {
            Executive::validate_transaction(source, tx)
        }
    }

    impl sp_offchain::OffchainWorkerApi<Block> for Runtime {
        fn offchain_worker(header: &<Block as BlockT>::Header) {
            Executive::offchain_worker(header)
        }
    }

    impl sp_consensus_aura::AuraApi<Block, AuraId> for Runtime {
        fn slot_duration() -> u64 {
            Aura::slot_duration()
        }

        fn authorities() -> Vec<AuraId> {
            Aura::authorities()
        }
    }

    impl sp_session::SessionKeys<Block> for Runtime {
        fn generate_session_keys(seed: Option<Vec<u8>>) -> Vec<u8> {
            opaque::SessionKeys::generate(seed)
        }

        fn decode_session_keys(
            encoded: Vec<u8>,
        ) -> Option<Vec<(Vec<u8>, KeyTypeId)>> {
            opaque::SessionKeys::decode_into_raw_public_keys(&encoded)
        }
    }

    impl fg_primitives::GrandpaApi<Block> for Runtime {
        fn grandpa_authorities() -> GrandpaAuthorityList {
            Grandpa::grandpa_authorities()
        }

        fn submit_report_equivocation_unsigned_extrinsic(
            _equivocation_proof: fg_primitives::EquivocationProof<
                <Block as BlockT>::Hash,
                NumberFor<Block>,
            >,
            _key_owner_proof: fg_primitives::OpaqueKeyOwnershipProof,
        ) -> Option<()> {
            None
        }

        fn generate_key_ownership_proof(
            _set_id: fg_primitives::SetId,
            _authority_id: GrandpaId,
        ) -> Option<fg_primitives::OpaqueKeyOwnershipProof> {
            // NOTE: this is the only implementation possible since we've
            // defined our key owner proof type as a bottom type (i.e. a type
            // with no values).
            None
        }
    }

    impl frame_system_rpc_runtime_api::AccountNonceApi<Block, AccountId, Index> for Runtime {
        fn account_nonce(account: AccountId) -> Index {
            System::account_nonce(account)
        }
    }

    impl pallet_transaction_payment_rpc_runtime_api::TransactionPaymentApi<Block, Balance> for Runtime {
        fn query_info(
            uxt: <Block as BlockT>::Extrinsic,
            len: u32,
        ) -> pallet_transaction_payment_rpc_runtime_api::RuntimeDispatchInfo<Balance> {
            TransactionPayment::query_info(uxt, len)
        }
        fn query_fee_details(
            uxt: <Block as BlockT>::Extrinsic,
            len: u32,
        ) -> pallet_transaction_payment::FeeDetails<Balance> {
            TransactionPayment::query_fee_details(uxt, len)
        }
    }

    #[cfg(feature = "runtime-benchmarks")]
    impl frame_benchmarking::Benchmark<Block> for Runtime {
        fn dispatch_benchmark(
            config: frame_benchmarking::BenchmarkConfig
        ) -> Result<Vec<frame_benchmarking::BenchmarkBatch>, sp_runtime::RuntimeString> {
            use frame_benchmarking::{Benchmarking, BenchmarkBatch, add_benchmark, TrackedStorageKey};

            use frame_system_benchmarking::Module as SystemBench;
            impl frame_system_benchmarking::Config for Runtime {}

            let whitelist: Vec<TrackedStorageKey> = vec![
                // Block Number
                hex_literal::hex!("26aa394eea5630e07c48ae0c9558cef702a5c1b19ab7a04f536c519aca4983ac").to_vec().into(),
                // Total Issuance
                hex_literal::hex!("c2261276cc9d1f8598ea4b6a74b15c2f57c875e4cff74148e4628f264b974c80").to_vec().into(),
                // Execution Phase
                hex_literal::hex!("26aa394eea5630e07c48ae0c9558cef7ff553b5a9862a516939d82b3d3d8661a").to_vec().into(),
                // Event Count
                hex_literal::hex!("26aa394eea5630e07c48ae0c9558cef70a98fdbe9ce6c55837576c60c7af3850").to_vec().into(),
                // System Events
                hex_literal::hex!("26aa394eea5630e07c48ae0c9558cef780d41e5e16056765bc8461851072c9d7").to_vec().into(),
            ];

            let mut batches = Vec::<BenchmarkBatch>::new();
            let params = (&config, &whitelist);

            add_benchmark!(params, batches, frame_system, SystemBench::<Runtime>);
            add_benchmark!(params, batches, pallet_balances, Balances);
            add_benchmark!(params, batches, pallet_timestamp, Timestamp);
            add_benchmark!(params, batches, pallet_template, TemplateModule);

            if batches.is_empty() { return Err("Benchmark not found for this pallet.".into()) }
            Ok(batches)
        }
    }
=======
	Runtime,
	Block,
	frame_system::ChainContext<Runtime>,
	Runtime,
	AllPallets,
>;

impl_runtime_apis! {
	impl sp_api::Core<Block> for Runtime {
		fn version() -> RuntimeVersion {
			VERSION
		}

		fn execute_block(block: Block) {
			Executive::execute_block(block);
		}

		fn initialize_block(header: &<Block as BlockT>::Header) {
			Executive::initialize_block(header)
		}
	}

	impl sp_api::Metadata<Block> for Runtime {
		fn metadata() -> OpaqueMetadata {
			Runtime::metadata().into()
		}
	}

	impl sp_block_builder::BlockBuilder<Block> for Runtime {
		fn apply_extrinsic(extrinsic: <Block as BlockT>::Extrinsic) -> ApplyExtrinsicResult {
			Executive::apply_extrinsic(extrinsic)
		}

		fn finalize_block() -> <Block as BlockT>::Header {
			Executive::finalize_block()
		}

		fn inherent_extrinsics(data: sp_inherents::InherentData) -> Vec<<Block as BlockT>::Extrinsic> {
			data.create_extrinsics()
		}

		fn check_inherents(
			block: Block,
			data: sp_inherents::InherentData,
		) -> sp_inherents::CheckInherentsResult {
			data.check_extrinsics(&block)
		}
	}

	impl sp_transaction_pool::runtime_api::TaggedTransactionQueue<Block> for Runtime {
		fn validate_transaction(
			source: TransactionSource,
			tx: <Block as BlockT>::Extrinsic,
			block_hash: <Block as BlockT>::Hash,
		) -> TransactionValidity {
			Executive::validate_transaction(source, tx, block_hash)
		}
	}

	impl sp_offchain::OffchainWorkerApi<Block> for Runtime {
		fn offchain_worker(header: &<Block as BlockT>::Header) {
			Executive::offchain_worker(header)
		}
	}

	impl sp_consensus_aura::AuraApi<Block, AuraId> for Runtime {
		fn slot_duration() -> sp_consensus_aura::SlotDuration {
			sp_consensus_aura::SlotDuration::from_millis(Aura::slot_duration())
		}

		fn authorities() -> Vec<AuraId> {
			Aura::authorities()
		}
	}

	impl sp_session::SessionKeys<Block> for Runtime {
		fn generate_session_keys(seed: Option<Vec<u8>>) -> Vec<u8> {
			opaque::SessionKeys::generate(seed)
		}

		fn decode_session_keys(
			encoded: Vec<u8>,
		) -> Option<Vec<(Vec<u8>, KeyTypeId)>> {
			opaque::SessionKeys::decode_into_raw_public_keys(&encoded)
		}
	}

	impl fg_primitives::GrandpaApi<Block> for Runtime {
		fn grandpa_authorities() -> GrandpaAuthorityList {
			Grandpa::grandpa_authorities()
		}

		fn submit_report_equivocation_unsigned_extrinsic(
			_equivocation_proof: fg_primitives::EquivocationProof<
				<Block as BlockT>::Hash,
				NumberFor<Block>,
			>,
			_key_owner_proof: fg_primitives::OpaqueKeyOwnershipProof,
		) -> Option<()> {
			None
		}

		fn generate_key_ownership_proof(
			_set_id: fg_primitives::SetId,
			_authority_id: GrandpaId,
		) -> Option<fg_primitives::OpaqueKeyOwnershipProof> {
			// NOTE: this is the only implementation possible since we've
			// defined our key owner proof type as a bottom type (i.e. a type
			// with no values).
			None
		}
	}

	impl frame_system_rpc_runtime_api::AccountNonceApi<Block, AccountId, Index> for Runtime {
		fn account_nonce(account: AccountId) -> Index {
			System::account_nonce(account)
		}
	}

	impl pallet_transaction_payment_rpc_runtime_api::TransactionPaymentApi<Block, Balance> for Runtime {
		fn query_info(
			uxt: <Block as BlockT>::Extrinsic,
			len: u32,
		) -> pallet_transaction_payment_rpc_runtime_api::RuntimeDispatchInfo<Balance> {
			TransactionPayment::query_info(uxt, len)
		}
		fn query_fee_details(
			uxt: <Block as BlockT>::Extrinsic,
			len: u32,
		) -> pallet_transaction_payment::FeeDetails<Balance> {
			TransactionPayment::query_fee_details(uxt, len)
		}
	}

	#[cfg(feature = "runtime-benchmarks")]
	impl frame_benchmarking::Benchmark<Block> for Runtime {
		fn dispatch_benchmark(
			config: frame_benchmarking::BenchmarkConfig
		) -> Result<
			(Vec<frame_benchmarking::BenchmarkBatch>, Vec<StorageInfo>),
			sp_runtime::RuntimeString,
		> {
			use frame_benchmarking::{Benchmarking, BenchmarkBatch, add_benchmark, TrackedStorageKey};
			use frame_support::traits::StorageInfoTrait;

			use frame_system_benchmarking::Pallet as SystemBench;
			impl frame_system_benchmarking::Config for Runtime {}

			let whitelist: Vec<TrackedStorageKey> = vec![
				// Block Number
				hex_literal::hex!("26aa394eea5630e07c48ae0c9558cef702a5c1b19ab7a04f536c519aca4983ac").to_vec().into(),
				// Total Issuance
				hex_literal::hex!("c2261276cc9d1f8598ea4b6a74b15c2f57c875e4cff74148e4628f264b974c80").to_vec().into(),
				// Execution Phase
				hex_literal::hex!("26aa394eea5630e07c48ae0c9558cef7ff553b5a9862a516939d82b3d3d8661a").to_vec().into(),
				// Event Count
				hex_literal::hex!("26aa394eea5630e07c48ae0c9558cef70a98fdbe9ce6c55837576c60c7af3850").to_vec().into(),
				// System Events
				hex_literal::hex!("26aa394eea5630e07c48ae0c9558cef780d41e5e16056765bc8461851072c9d7").to_vec().into(),
			];

			let storage_info = AllPalletsWithSystem::storage_info();

			let mut batches = Vec::<BenchmarkBatch>::new();
			let params = (&config, &whitelist);

			add_benchmark!(params, batches, frame_system, SystemBench::<Runtime>);
			add_benchmark!(params, batches, pallet_balances, Balances);
			add_benchmark!(params, batches, pallet_timestamp, Timestamp);
			add_benchmark!(params, batches, pallet_template, TemplateModule);

			if batches.is_empty() { return Err("Benchmark not found for this pallet.".into()) }
			Ok((batches, storage_info))
		}
	}
>>>>>>> e5366c11
}<|MERGE_RESOLUTION|>--- conflicted
+++ resolved
@@ -6,20 +6,6 @@
 #[cfg(feature = "std")]
 include!(concat!(env!("OUT_DIR"), "/wasm_binary.rs"));
 
-<<<<<<< HEAD
-use pallet_grandpa::fg_primitives;
-use pallet_grandpa::{AuthorityId as GrandpaId, AuthorityList as GrandpaAuthorityList};
-use sp_api::impl_runtime_apis;
-use sp_consensus_aura::sr25519::AuthorityId as AuraId;
-use sp_core::{crypto::KeyTypeId, OpaqueMetadata};
-use sp_runtime::traits::{
-    AccountIdLookup, BlakeTwo256, Block as BlockT, IdentifyAccount, NumberFor, Verify,
-};
-use sp_runtime::{
-    create_runtime_str, generic, impl_opaque_keys,
-    transaction_validity::{TransactionSource, TransactionValidity},
-    ApplyExtrinsicResult, MultiSignature,
-=======
 use pallet_grandpa::{
 	fg_primitives, AuthorityId as GrandpaId, AuthorityList as GrandpaAuthorityList,
 };
@@ -31,7 +17,6 @@
 	traits::{AccountIdLookup, BlakeTwo256, Block as BlockT, IdentifyAccount, NumberFor, Verify},
 	transaction_validity::{TransactionSource, TransactionValidity},
 	ApplyExtrinsicResult, MultiSignature,
->>>>>>> e5366c11
 };
 use sp_std::prelude::*;
 #[cfg(feature = "std")]
@@ -40,15 +25,6 @@
 
 // A few exports that help ease life for downstream crates.
 pub use frame_support::{
-<<<<<<< HEAD
-    construct_runtime, parameter_types,
-    traits::{KeyOwnerProofSystem, Randomness},
-    weights::{
-        constants::{BlockExecutionWeight, ExtrinsicBaseWeight, RocksDbWeight, WEIGHT_PER_SECOND},
-        IdentityFee, Weight,
-    },
-    StorageValue,
-=======
 	construct_runtime, parameter_types,
 	traits::{KeyOwnerProofSystem, Randomness, StorageInfo},
 	weights::{
@@ -56,7 +32,6 @@
 		IdentityFee, Weight,
 	},
 	StorageValue,
->>>>>>> e5366c11
 };
 pub use pallet_balances::Call as BalancesCall;
 pub use pallet_timestamp::Call as TimestampCall;
@@ -65,7 +40,6 @@
 pub use sp_runtime::BuildStorage;
 pub use sp_runtime::{Perbill, Permill};
 
-pub use pallet_kitties;
 /// Import the template pallet.
 pub use pallet_template;
 
@@ -93,41 +67,41 @@
 /// of data like extrinsics, allowing for them to continue syncing the network through upgrades
 /// to even the core data structures.
 pub mod opaque {
-    use super::*;
-
-    pub use sp_runtime::OpaqueExtrinsic as UncheckedExtrinsic;
-
-    /// Opaque block header type.
-    pub type Header = generic::Header<BlockNumber, BlakeTwo256>;
-    /// Opaque block type.
-    pub type Block = generic::Block<Header, UncheckedExtrinsic>;
-    /// Opaque block identifier type.
-    pub type BlockId = generic::BlockId<Block>;
-
-    impl_opaque_keys! {
-        pub struct SessionKeys {
-            pub aura: Aura,
-            pub grandpa: Grandpa,
-        }
-    }
+	use super::*;
+
+	pub use sp_runtime::OpaqueExtrinsic as UncheckedExtrinsic;
+
+	/// Opaque block header type.
+	pub type Header = generic::Header<BlockNumber, BlakeTwo256>;
+	/// Opaque block type.
+	pub type Block = generic::Block<Header, UncheckedExtrinsic>;
+	/// Opaque block identifier type.
+	pub type BlockId = generic::BlockId<Block>;
+
+	impl_opaque_keys! {
+		pub struct SessionKeys {
+			pub aura: Aura,
+			pub grandpa: Grandpa,
+		}
+	}
 }
 
 // To learn more about runtime versioning and what each of the following value means:
 //   https://substrate.dev/docs/en/knowledgebase/runtime/upgrades#runtime-versioning
 #[sp_version::runtime_version]
 pub const VERSION: RuntimeVersion = RuntimeVersion {
-    spec_name: create_runtime_str!("node-template"),
-    impl_name: create_runtime_str!("node-template"),
-    authoring_version: 1,
-    // The version of the runtime specification. A full node will not attempt to use its native
-    //   runtime in substitute for the on-chain Wasm runtime unless all of `spec_name`,
-    //   `spec_version`, and `authoring_version` are the same between Wasm and native.
-    // This value is set to 100 to notify Polkadot-JS App (https://polkadot.js.org/apps) to use
-    //   the compatible custom types.
-    spec_version: 100,
-    impl_version: 1,
-    apis: RUNTIME_API_VERSIONS,
-    transaction_version: 1,
+	spec_name: create_runtime_str!("node-template"),
+	impl_name: create_runtime_str!("node-template"),
+	authoring_version: 1,
+	// The version of the runtime specification. A full node will not attempt to use its native
+	//   runtime in substitute for the on-chain Wasm runtime unless all of `spec_name`,
+	//   `spec_version`, and `authoring_version` are the same between Wasm and native.
+	// This value is set to 100 to notify Polkadot-JS App (https://polkadot.js.org/apps) to use
+	//   the compatible custom types.
+	spec_version: 100,
+	impl_version: 1,
+	apis: RUNTIME_API_VERSIONS,
+	transaction_version: 1,
 };
 
 /// This determines the average expected block time that we are targeting.
@@ -150,80 +124,25 @@
 /// The version information used to identify this runtime when compiled natively.
 #[cfg(feature = "std")]
 pub fn native_version() -> NativeVersion {
-<<<<<<< HEAD
-    NativeVersion {
-        runtime_version: VERSION,
-        can_author_with: Default::default(),
-    }
-=======
 	NativeVersion { runtime_version: VERSION, can_author_with: Default::default() }
->>>>>>> e5366c11
 }
 
 const NORMAL_DISPATCH_RATIO: Perbill = Perbill::from_percent(75);
 
 parameter_types! {
-    pub const Version: RuntimeVersion = VERSION;
-    pub const BlockHashCount: BlockNumber = 2400;
-    /// We allow for 2 seconds of compute with a 6 second average block time.
-    pub BlockWeights: frame_system::limits::BlockWeights = frame_system::limits::BlockWeights
-        ::with_sensible_defaults(2 * WEIGHT_PER_SECOND, NORMAL_DISPATCH_RATIO);
-    pub BlockLength: frame_system::limits::BlockLength = frame_system::limits::BlockLength
-        ::max_with_normal_ratio(5 * 1024 * 1024, NORMAL_DISPATCH_RATIO);
-    pub const SS58Prefix: u8 = 42;
+	pub const Version: RuntimeVersion = VERSION;
+	pub const BlockHashCount: BlockNumber = 2400;
+	/// We allow for 2 seconds of compute with a 6 second average block time.
+	pub BlockWeights: frame_system::limits::BlockWeights = frame_system::limits::BlockWeights
+		::with_sensible_defaults(2 * WEIGHT_PER_SECOND, NORMAL_DISPATCH_RATIO);
+	pub BlockLength: frame_system::limits::BlockLength = frame_system::limits::BlockLength
+		::max_with_normal_ratio(5 * 1024 * 1024, NORMAL_DISPATCH_RATIO);
+	pub const SS58Prefix: u8 = 42;
 }
 
 // Configure FRAME pallets to include in runtime.
 
 impl frame_system::Config for Runtime {
-<<<<<<< HEAD
-    /// The basic call filter to use in dispatchable.
-    type BaseCallFilter = ();
-    /// Block & extrinsics weights: base values and limits.
-    type BlockWeights = BlockWeights;
-    /// The maximum length of a block (in bytes).
-    type BlockLength = BlockLength;
-    /// The identifier used to distinguish between accounts.
-    type AccountId = AccountId;
-    /// The aggregated dispatch type that is available for extrinsics.
-    type Call = Call;
-    /// The lookup mechanism to get account ID from whatever is passed in dispatchers.
-    type Lookup = AccountIdLookup<AccountId, ()>;
-    /// The index type for storing how many extrinsics an account has signed.
-    type Index = Index;
-    /// The index type for blocks.
-    type BlockNumber = BlockNumber;
-    /// The type for hashing blocks and tries.
-    type Hash = Hash;
-    /// The hashing algorithm used.
-    type Hashing = BlakeTwo256;
-    /// The header type.
-    type Header = generic::Header<BlockNumber, BlakeTwo256>;
-    /// The ubiquitous event type.
-    type Event = Event;
-    /// The ubiquitous origin type.
-    type Origin = Origin;
-    /// Maximum number of block number to block hash mappings to keep (oldest pruned first).
-    type BlockHashCount = BlockHashCount;
-    /// The weight of database operations that the runtime can invoke.
-    type DbWeight = RocksDbWeight;
-    /// Version of the runtime.
-    type Version = Version;
-    /// Converts a module to the index of the module in `construct_runtime!`.
-    ///
-    /// This type is being generated by `construct_runtime!`.
-    type PalletInfo = PalletInfo;
-    /// What to do if a new account is created.
-    type OnNewAccount = ();
-    /// What to do if an account is fully reaped from the system.
-    type OnKilledAccount = ();
-    /// The data to be stored in an account.
-    type AccountData = pallet_balances::AccountData<Balance>;
-    /// Weight information for the extrinsics of this pallet.
-    type SystemWeightInfo = ();
-    /// This is used as an identifier of the chain. 42 is the generic substrate prefix.
-    type SS58Prefix = SS58Prefix;
-=======
 	/// The basic call filter to use in dispatchable.
 	type BaseCallFilter = frame_support::traits::AllowAll;
 	/// Block & extrinsics weights: base values and limits.
@@ -272,63 +191,51 @@
 	type SS58Prefix = SS58Prefix;
 	/// The set code logic, just the default since we're not a parachain.
 	type OnSetCode = ();
->>>>>>> e5366c11
 }
 
 impl pallet_randomness_collective_flip::Config for Runtime {}
 
 impl pallet_aura::Config for Runtime {
-    type AuthorityId = AuraId;
+	type AuthorityId = AuraId;
 }
 
 impl pallet_grandpa::Config for Runtime {
-    type Event = Event;
-    type Call = Call;
-
-    type KeyOwnerProofSystem = ();
-
-    type KeyOwnerProof =
-        <Self::KeyOwnerProofSystem as KeyOwnerProofSystem<(KeyTypeId, GrandpaId)>>::Proof;
-
-    type KeyOwnerIdentification = <Self::KeyOwnerProofSystem as KeyOwnerProofSystem<(
-        KeyTypeId,
-        GrandpaId,
-    )>>::IdentificationTuple;
-
-    type HandleEquivocation = ();
-
-    type WeightInfo = ();
+	type Event = Event;
+	type Call = Call;
+
+	type KeyOwnerProofSystem = ();
+
+	type KeyOwnerProof =
+		<Self::KeyOwnerProofSystem as KeyOwnerProofSystem<(KeyTypeId, GrandpaId)>>::Proof;
+
+	type KeyOwnerIdentification = <Self::KeyOwnerProofSystem as KeyOwnerProofSystem<(
+		KeyTypeId,
+		GrandpaId,
+	)>>::IdentificationTuple;
+
+	type HandleEquivocation = ();
+
+	type WeightInfo = ();
 }
 
 parameter_types! {
-    pub const MinimumPeriod: u64 = SLOT_DURATION / 2;
+	pub const MinimumPeriod: u64 = SLOT_DURATION / 2;
 }
 
 impl pallet_timestamp::Config for Runtime {
-    /// A timestamp: milliseconds since the unix epoch.
-    type Moment = u64;
-    type OnTimestampSet = Aura;
-    type MinimumPeriod = MinimumPeriod;
-    type WeightInfo = ();
+	/// A timestamp: milliseconds since the unix epoch.
+	type Moment = u64;
+	type OnTimestampSet = Aura;
+	type MinimumPeriod = MinimumPeriod;
+	type WeightInfo = ();
 }
 
 parameter_types! {
-    pub const ExistentialDeposit: u128 = 500;
-    pub const MaxLocks: u32 = 50;
+	pub const ExistentialDeposit: u128 = 500;
+	pub const MaxLocks: u32 = 50;
 }
 
 impl pallet_balances::Config for Runtime {
-<<<<<<< HEAD
-    type MaxLocks = MaxLocks;
-    /// The type for recording an account's balance.
-    type Balance = Balance;
-    /// The ubiquitous event type.
-    type Event = Event;
-    type DustRemoval = ();
-    type ExistentialDeposit = ExistentialDeposit;
-    type AccountStore = System;
-    type WeightInfo = pallet_balances::weights::SubstrateWeight<Runtime>;
-=======
 	type MaxLocks = MaxLocks;
 	type MaxReserves = ();
 	type ReserveIdentifier = [u8; 8];
@@ -340,56 +247,31 @@
 	type ExistentialDeposit = ExistentialDeposit;
 	type AccountStore = System;
 	type WeightInfo = pallet_balances::weights::SubstrateWeight<Runtime>;
->>>>>>> e5366c11
 }
 
 parameter_types! {
-    pub const TransactionByteFee: Balance = 1;
+	pub const TransactionByteFee: Balance = 1;
 }
 
 impl pallet_transaction_payment::Config for Runtime {
-    type OnChargeTransaction = CurrencyAdapter<Balances, ()>;
-    type TransactionByteFee = TransactionByteFee;
-    type WeightToFee = IdentityFee<Balance>;
-    type FeeMultiplierUpdate = ();
+	type OnChargeTransaction = CurrencyAdapter<Balances, ()>;
+	type TransactionByteFee = TransactionByteFee;
+	type WeightToFee = IdentityFee<Balance>;
+	type FeeMultiplierUpdate = ();
 }
 
 impl pallet_sudo::Config for Runtime {
-    type Event = Event;
-    type Call = Call;
+	type Event = Event;
+	type Call = Call;
 }
 
 /// Configure the pallet-template in pallets/template.
 impl pallet_template::Config for Runtime {
-    type Event = Event;
-}
-
-impl pallet_kitties::Config for Runtime {
-    type Event = Event;
-    type KittyRandomness = RandomnessCollectiveFlip;
+	type Event = Event;
 }
 
 // Create the runtime by composing the FRAME pallets that were previously configured.
 construct_runtime!(
-<<<<<<< HEAD
-    pub enum Runtime where
-        Block = Block,
-        NodeBlock = opaque::Block,
-        UncheckedExtrinsic = UncheckedExtrinsic
-    {
-        System: frame_system::{Module, Call, Config, Storage, Event<T>},
-        RandomnessCollectiveFlip: pallet_randomness_collective_flip::{Module, Call, Storage},
-        Timestamp: pallet_timestamp::{Module, Call, Storage, Inherent},
-        Aura: pallet_aura::{Module, Config<T>},
-        Grandpa: pallet_grandpa::{Module, Call, Storage, Config, Event},
-        Balances: pallet_balances::{Module, Call, Storage, Config<T>, Event<T>},
-        TransactionPayment: pallet_transaction_payment::{Module, Storage},
-        Sudo: pallet_sudo::{Module, Call, Config<T>, Storage, Event<T>},
-        // Include the custom logic from the pallet-template in the runtime.
-        TemplateModule: pallet_template::{Module, Call, Storage, Event<T>},
-        SubstrateKitties: pallet_kitties::{Module, Call, Config<T>, Storage, Event<T>},
-    }
-=======
 	pub enum Runtime where
 		Block = Block,
 		NodeBlock = opaque::Block,
@@ -406,7 +288,6 @@
 		// Include the custom logic from the pallet-template in the runtime.
 		TemplateModule: pallet_template::{Pallet, Call, Storage, Event<T>},
 	}
->>>>>>> e5366c11
 );
 
 /// The address format for describing accounts.
@@ -417,15 +298,6 @@
 pub type Block = generic::Block<Header, UncheckedExtrinsic>;
 /// The SignedExtension to the basic transaction logic.
 pub type SignedExtra = (
-<<<<<<< HEAD
-    frame_system::CheckSpecVersion<Runtime>,
-    frame_system::CheckTxVersion<Runtime>,
-    frame_system::CheckGenesis<Runtime>,
-    frame_system::CheckEra<Runtime>,
-    frame_system::CheckNonce<Runtime>,
-    frame_system::CheckWeight<Runtime>,
-    pallet_transaction_payment::ChargeTransactionPayment<Runtime>,
-=======
 	frame_system::CheckSpecVersion<Runtime>,
 	frame_system::CheckTxVersion<Runtime>,
 	frame_system::CheckGenesis<Runtime>,
@@ -433,186 +305,11 @@
 	frame_system::CheckNonce<Runtime>,
 	frame_system::CheckWeight<Runtime>,
 	pallet_transaction_payment::ChargeTransactionPayment<Runtime>,
->>>>>>> e5366c11
 );
 /// Unchecked extrinsic type as expected by this runtime.
 pub type UncheckedExtrinsic = generic::UncheckedExtrinsic<Address, Call, Signature, SignedExtra>;
 /// Executive: handles dispatch to the various modules.
 pub type Executive = frame_executive::Executive<
-<<<<<<< HEAD
-    Runtime,
-    Block,
-    frame_system::ChainContext<Runtime>,
-    Runtime,
-    AllModules,
->;
-
-impl_runtime_apis! {
-    impl sp_api::Core<Block> for Runtime {
-        fn version() -> RuntimeVersion {
-            VERSION
-        }
-
-        fn execute_block(block: Block) {
-            Executive::execute_block(block);
-        }
-
-        fn initialize_block(header: &<Block as BlockT>::Header) {
-            Executive::initialize_block(header)
-        }
-    }
-
-    impl sp_api::Metadata<Block> for Runtime {
-        fn metadata() -> OpaqueMetadata {
-            Runtime::metadata().into()
-        }
-    }
-
-    impl sp_block_builder::BlockBuilder<Block> for Runtime {
-        fn apply_extrinsic(extrinsic: <Block as BlockT>::Extrinsic) -> ApplyExtrinsicResult {
-            Executive::apply_extrinsic(extrinsic)
-        }
-
-        fn finalize_block() -> <Block as BlockT>::Header {
-            Executive::finalize_block()
-        }
-
-        fn inherent_extrinsics(data: sp_inherents::InherentData) -> Vec<<Block as BlockT>::Extrinsic> {
-            data.create_extrinsics()
-        }
-
-        fn check_inherents(
-            block: Block,
-            data: sp_inherents::InherentData,
-        ) -> sp_inherents::CheckInherentsResult {
-            data.check_extrinsics(&block)
-        }
-
-        fn random_seed() -> <Block as BlockT>::Hash {
-            RandomnessCollectiveFlip::random_seed()
-        }
-    }
-
-    impl sp_transaction_pool::runtime_api::TaggedTransactionQueue<Block> for Runtime {
-        fn validate_transaction(
-            source: TransactionSource,
-            tx: <Block as BlockT>::Extrinsic,
-        ) -> TransactionValidity {
-            Executive::validate_transaction(source, tx)
-        }
-    }
-
-    impl sp_offchain::OffchainWorkerApi<Block> for Runtime {
-        fn offchain_worker(header: &<Block as BlockT>::Header) {
-            Executive::offchain_worker(header)
-        }
-    }
-
-    impl sp_consensus_aura::AuraApi<Block, AuraId> for Runtime {
-        fn slot_duration() -> u64 {
-            Aura::slot_duration()
-        }
-
-        fn authorities() -> Vec<AuraId> {
-            Aura::authorities()
-        }
-    }
-
-    impl sp_session::SessionKeys<Block> for Runtime {
-        fn generate_session_keys(seed: Option<Vec<u8>>) -> Vec<u8> {
-            opaque::SessionKeys::generate(seed)
-        }
-
-        fn decode_session_keys(
-            encoded: Vec<u8>,
-        ) -> Option<Vec<(Vec<u8>, KeyTypeId)>> {
-            opaque::SessionKeys::decode_into_raw_public_keys(&encoded)
-        }
-    }
-
-    impl fg_primitives::GrandpaApi<Block> for Runtime {
-        fn grandpa_authorities() -> GrandpaAuthorityList {
-            Grandpa::grandpa_authorities()
-        }
-
-        fn submit_report_equivocation_unsigned_extrinsic(
-            _equivocation_proof: fg_primitives::EquivocationProof<
-                <Block as BlockT>::Hash,
-                NumberFor<Block>,
-            >,
-            _key_owner_proof: fg_primitives::OpaqueKeyOwnershipProof,
-        ) -> Option<()> {
-            None
-        }
-
-        fn generate_key_ownership_proof(
-            _set_id: fg_primitives::SetId,
-            _authority_id: GrandpaId,
-        ) -> Option<fg_primitives::OpaqueKeyOwnershipProof> {
-            // NOTE: this is the only implementation possible since we've
-            // defined our key owner proof type as a bottom type (i.e. a type
-            // with no values).
-            None
-        }
-    }
-
-    impl frame_system_rpc_runtime_api::AccountNonceApi<Block, AccountId, Index> for Runtime {
-        fn account_nonce(account: AccountId) -> Index {
-            System::account_nonce(account)
-        }
-    }
-
-    impl pallet_transaction_payment_rpc_runtime_api::TransactionPaymentApi<Block, Balance> for Runtime {
-        fn query_info(
-            uxt: <Block as BlockT>::Extrinsic,
-            len: u32,
-        ) -> pallet_transaction_payment_rpc_runtime_api::RuntimeDispatchInfo<Balance> {
-            TransactionPayment::query_info(uxt, len)
-        }
-        fn query_fee_details(
-            uxt: <Block as BlockT>::Extrinsic,
-            len: u32,
-        ) -> pallet_transaction_payment::FeeDetails<Balance> {
-            TransactionPayment::query_fee_details(uxt, len)
-        }
-    }
-
-    #[cfg(feature = "runtime-benchmarks")]
-    impl frame_benchmarking::Benchmark<Block> for Runtime {
-        fn dispatch_benchmark(
-            config: frame_benchmarking::BenchmarkConfig
-        ) -> Result<Vec<frame_benchmarking::BenchmarkBatch>, sp_runtime::RuntimeString> {
-            use frame_benchmarking::{Benchmarking, BenchmarkBatch, add_benchmark, TrackedStorageKey};
-
-            use frame_system_benchmarking::Module as SystemBench;
-            impl frame_system_benchmarking::Config for Runtime {}
-
-            let whitelist: Vec<TrackedStorageKey> = vec![
-                // Block Number
-                hex_literal::hex!("26aa394eea5630e07c48ae0c9558cef702a5c1b19ab7a04f536c519aca4983ac").to_vec().into(),
-                // Total Issuance
-                hex_literal::hex!("c2261276cc9d1f8598ea4b6a74b15c2f57c875e4cff74148e4628f264b974c80").to_vec().into(),
-                // Execution Phase
-                hex_literal::hex!("26aa394eea5630e07c48ae0c9558cef7ff553b5a9862a516939d82b3d3d8661a").to_vec().into(),
-                // Event Count
-                hex_literal::hex!("26aa394eea5630e07c48ae0c9558cef70a98fdbe9ce6c55837576c60c7af3850").to_vec().into(),
-                // System Events
-                hex_literal::hex!("26aa394eea5630e07c48ae0c9558cef780d41e5e16056765bc8461851072c9d7").to_vec().into(),
-            ];
-
-            let mut batches = Vec::<BenchmarkBatch>::new();
-            let params = (&config, &whitelist);
-
-            add_benchmark!(params, batches, frame_system, SystemBench::<Runtime>);
-            add_benchmark!(params, batches, pallet_balances, Balances);
-            add_benchmark!(params, batches, pallet_timestamp, Timestamp);
-            add_benchmark!(params, batches, pallet_template, TemplateModule);
-
-            if batches.is_empty() { return Err("Benchmark not found for this pallet.".into()) }
-            Ok(batches)
-        }
-    }
-=======
 	Runtime,
 	Block,
 	frame_system::ChainContext<Runtime>,
@@ -788,5 +485,4 @@
 			Ok((batches, storage_info))
 		}
 	}
->>>>>>> e5366c11
 }